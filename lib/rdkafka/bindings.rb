# frozen_string_literal: true

require "ffi"
require "json"
require "logger"

module Rdkafka
  # @private
  module Bindings
    extend FFI::Library

    def self.lib_extension
      if RbConfig::CONFIG['host_os'] =~ /darwin/
        'dylib'
      else
        'so'
      end
    end

    ffi_lib File.join(__dir__, "../../ext/librdkafka.#{lib_extension}")

    RD_KAFKA_RESP_ERR__ASSIGN_PARTITIONS = -175
    RD_KAFKA_RESP_ERR__REVOKE_PARTITIONS = -174
    RD_KAFKA_RESP_ERR__NOENT = -156
    RD_KAFKA_RESP_ERR_NO_ERROR = 0

    RD_KAFKA_OFFSET_END       = -1
    RD_KAFKA_OFFSET_BEGINNING = -2
    RD_KAFKA_OFFSET_STORED    = -1000
    RD_KAFKA_OFFSET_INVALID   = -1001

    class SizePtr < FFI::Struct
      layout :value, :size_t
    end

    # Polling

    attach_function :rd_kafka_flush, [:pointer, :int], :void, blocking: true
    attach_function :rd_kafka_poll, [:pointer, :int], :void, blocking: true
    attach_function :rd_kafka_outq_len, [:pointer], :int, blocking: true

    # Metadata

    attach_function :rd_kafka_memberid, [:pointer], :string, blocking: true
    attach_function :rd_kafka_clusterid, [:pointer], :string, blocking: true
    attach_function :rd_kafka_metadata, [:pointer, :int, :pointer, :pointer, :int], :int, blocking: true
    attach_function :rd_kafka_metadata_destroy, [:pointer], :void, blocking: true

    # Message struct

    class Message < FFI::Struct
      layout :err, :int,
             :rkt, :pointer,
             :partition, :int32,
             :payload, :pointer,
             :len, :size_t,
             :key, :pointer,
             :key_len, :size_t,
             :offset, :int64,
             :_private, :pointer
    end

    attach_function :rd_kafka_message_destroy, [:pointer], :void
    attach_function :rd_kafka_message_timestamp, [:pointer, :pointer], :int64
    attach_function :rd_kafka_topic_new, [:pointer, :string, :pointer], :pointer
    attach_function :rd_kafka_topic_destroy, [:pointer], :pointer
    attach_function :rd_kafka_topic_name, [:pointer], :string

    # TopicPartition ad TopicPartitionList structs

    class TopicPartition < FFI::Struct
      layout :topic, :string,
             :partition, :int32,
             :offset, :int64,
             :metadata, :pointer,
             :metadata_size, :size_t,
             :opaque, :pointer,
             :err, :int,
             :_private, :pointer
    end

    class TopicPartitionList < FFI::Struct
      layout :cnt, :int,
             :size, :int,
             :elems, :pointer
    end

    attach_function :rd_kafka_topic_partition_list_new, [:int32], :pointer
    attach_function :rd_kafka_topic_partition_list_add, [:pointer, :string, :int32], :void
    attach_function :rd_kafka_topic_partition_list_set_offset, [:pointer, :string, :int32, :int64], :void
    attach_function :rd_kafka_topic_partition_list_destroy, [:pointer], :void
    attach_function :rd_kafka_topic_partition_list_copy, [:pointer], :pointer

    # Errors

    attach_function :rd_kafka_err2name, [:int], :string
    attach_function :rd_kafka_err2str, [:int], :string

    # Configuration

    enum :kafka_config_response, [
      :config_unknown, -2,
      :config_invalid, -1,
      :config_ok, 0
    ]

    attach_function :rd_kafka_conf_new, [], :pointer
    attach_function :rd_kafka_conf_set, [:pointer, :string, :string, :pointer, :int], :kafka_config_response
    callback :log_cb, [:pointer, :int, :string, :string], :void
    attach_function :rd_kafka_conf_set_log_cb, [:pointer, :log_cb], :void
    attach_function :rd_kafka_conf_set_opaque, [:pointer, :pointer], :void
    callback :stats_cb, [:pointer, :string, :int, :pointer], :int
    attach_function :rd_kafka_conf_set_stats_cb, [:pointer, :stats_cb], :void
    callback :error_cb, [:pointer, :int, :string, :pointer], :void
    attach_function :rd_kafka_conf_set_error_cb, [:pointer, :error_cb], :void
    attach_function :rd_kafka_rebalance_protocol, [:pointer], :string

    # Log queue
    attach_function :rd_kafka_set_log_queue, [:pointer, :pointer], :void
    attach_function :rd_kafka_queue_get_main, [:pointer], :pointer

    LogCallback = FFI::Function.new(
      :void, [:pointer, :int, :string, :string]
    ) do |_client_ptr, level, _level_string, line|
      severity = case level
                 when 0 || 1 || 2
                   Logger::FATAL
                 when 3
                   Logger::ERROR
                 when 4
                   Logger::WARN
                 when 5 || 6
                   Logger::INFO
                 when 7
                   Logger::DEBUG
                 else
                   Logger::UNKNOWN
                 end
      Rdkafka::Config.log_queue << [severity, "rdkafka: #{line}"]
    end

    StatsCallback = FFI::Function.new(
      :int, [:pointer, :string, :int, :pointer]
    ) do |_client_ptr, json, _json_len, _opaque|
      # Pass the stats hash to callback in config
      if Rdkafka::Config.statistics_callback
        stats = JSON.parse(json)
        Rdkafka::Config.statistics_callback.call(stats)
      end

      # Return 0 so librdkafka frees the json string
      0
    end

    ErrorCallback = FFI::Function.new(
      :void, [:pointer, :int, :string, :pointer]
    ) do |_client_prr, err_code, reason, _opaque|
      if Rdkafka::Config.error_callback
        error = Rdkafka::RdkafkaError.new(err_code, broker_message: reason)
        Rdkafka::Config.error_callback.call(error)
      end
    end

    # Handle

    enum :kafka_type, [
      :rd_kafka_producer,
      :rd_kafka_consumer
    ]

    attach_function :rd_kafka_new, [:kafka_type, :pointer, :pointer, :int], :pointer

    attach_function :rd_kafka_destroy, [:pointer], :void

    # Consumer

    attach_function :rd_kafka_subscribe, [:pointer, :pointer], :int, blocking: true
    attach_function :rd_kafka_unsubscribe, [:pointer], :int, blocking: true
    attach_function :rd_kafka_subscription, [:pointer, :pointer], :int, blocking: true
    attach_function :rd_kafka_assign, [:pointer, :pointer], :int, blocking: true
    attach_function :rd_kafka_incremental_assign, [:pointer, :pointer], :int, blocking: true
    attach_function :rd_kafka_incremental_unassign, [:pointer, :pointer], :int, blocking: true
    attach_function :rd_kafka_assignment, [:pointer, :pointer], :int, blocking: true
    attach_function :rd_kafka_committed, [:pointer, :pointer, :int], :int, blocking: true
    attach_function :rd_kafka_commit, [:pointer, :pointer, :bool], :int, blocking: true
    attach_function :rd_kafka_poll_set_consumer, [:pointer], :void, blocking: true
    attach_function :rd_kafka_consumer_poll, [:pointer, :int], :pointer, blocking: true
    attach_function :rd_kafka_consumer_close, [:pointer], :void, blocking: true
<<<<<<< HEAD
    attach_function :rd_kafka_offset_store, [:pointer, :int32, :int64], :int
    attach_function :rd_kafka_pause_partitions, [:pointer, :pointer], :int
    attach_function :rd_kafka_resume_partitions, [:pointer, :pointer], :int
    attach_function :rd_kafka_seek, [:pointer, :int32, :int64, :int], :int
    attach_function :rd_kafka_offsets_for_times, [:pointer, :pointer, :int], :int, blocking: true
=======
    attach_function :rd_kafka_offset_store, [:pointer, :int32, :int64], :int, blocking: true
    attach_function :rd_kafka_pause_partitions, [:pointer, :pointer], :int, blocking: true
    attach_function :rd_kafka_resume_partitions, [:pointer, :pointer], :int, blocking: true
    attach_function :rd_kafka_seek, [:pointer, :int32, :int64, :int], :int, blocking: true
>>>>>>> 0d2d4016

    # Headers
    attach_function :rd_kafka_header_get_all, [:pointer, :size_t, :pointer, :pointer, SizePtr], :int
    attach_function :rd_kafka_message_headers, [:pointer, :pointer], :int

    # Rebalance

    callback :rebalance_cb_function, [:pointer, :int, :pointer, :pointer], :void
    attach_function :rd_kafka_conf_set_rebalance_cb, [:pointer, :rebalance_cb_function], :void, blocking: true

    RebalanceCallback = FFI::Function.new(
      :void, [:pointer, :int, :pointer, :pointer]
    ) do |client_ptr, code, partitions_ptr, opaque_ptr|
      case code
      when RD_KAFKA_RESP_ERR__ASSIGN_PARTITIONS
        if Rdkafka::Bindings.rd_kafka_rebalance_protocol(client_ptr) == "COOPERATIVE"
          Rdkafka::Bindings.rd_kafka_incremental_assign(client_ptr, partitions_ptr)
        else
          Rdkafka::Bindings.rd_kafka_assign(client_ptr, partitions_ptr)
        end
      else # RD_KAFKA_RESP_ERR__REVOKE_PARTITIONS or errors
        if Rdkafka::Bindings.rd_kafka_rebalance_protocol(client_ptr) == "COOPERATIVE"
          Rdkafka::Bindings.rd_kafka_incremental_unassign(client_ptr, partitions_ptr)
        else
          Rdkafka::Bindings.rd_kafka_assign(client_ptr, FFI::Pointer::NULL)
        end
      end

      opaque = Rdkafka::Config.opaques[opaque_ptr.to_i]
      return unless opaque

      tpl = Rdkafka::Consumer::TopicPartitionList.from_native_tpl(partitions_ptr).freeze
      begin
        case code
        when RD_KAFKA_RESP_ERR__ASSIGN_PARTITIONS
          opaque.call_on_partitions_assigned(tpl)
        when RD_KAFKA_RESP_ERR__REVOKE_PARTITIONS
          opaque.call_on_partitions_revoked(tpl)
        end
      rescue Exception => err
        Rdkafka::Config.logger.error("Unhandled exception: #{err.class} - #{err.message}")
      end
    end

    # Stats

    attach_function :rd_kafka_query_watermark_offsets, [:pointer, :string, :int, :pointer, :pointer, :int], :int

    # Producer

    RD_KAFKA_VTYPE_END = 0
    RD_KAFKA_VTYPE_TOPIC = 1
    RD_KAFKA_VTYPE_RKT = 2
    RD_KAFKA_VTYPE_PARTITION = 3
    RD_KAFKA_VTYPE_VALUE = 4
    RD_KAFKA_VTYPE_KEY = 5
    RD_KAFKA_VTYPE_OPAQUE = 6
    RD_KAFKA_VTYPE_MSGFLAGS = 7
    RD_KAFKA_VTYPE_TIMESTAMP = 8
    RD_KAFKA_VTYPE_HEADER = 9
    RD_KAFKA_VTYPE_HEADERS = 10

    RD_KAFKA_MSG_F_COPY = 0x2

    attach_function :rd_kafka_producev, [:pointer, :varargs], :int, blocking: true
    callback :delivery_cb, [:pointer, :pointer, :pointer], :void
    attach_function :rd_kafka_conf_set_dr_msg_cb, [:pointer, :delivery_cb], :void

    # Partitioner
    PARTITIONERS = %w(random consistent consistent_random murmur2 murmur2_random fnv1a fnv1a_random).each_with_object({}) do |name, hsh|
      method_name = "rd_kafka_msg_partitioner_#{name}".to_sym
      attach_function method_name, [:pointer, :pointer, :size_t, :int32, :pointer, :pointer], :int32
      hsh[name] = method_name
    end

    def self.partitioner(str, partition_count, partitioner_name = "consistent_random")
      # Return RD_KAFKA_PARTITION_UA(unassigned partition) when partition count is nil/zero.
      return -1 unless partition_count&.nonzero?

      str_ptr = str.empty? ? FFI::MemoryPointer::NULL : FFI::MemoryPointer.from_string(str)
      method_name = PARTITIONERS.fetch(partitioner_name) do
        raise Rdkafka::Config::ConfigError.new("Unknown partitioner: #{partitioner_name}")
      end
      public_send(method_name, nil, str_ptr, str.size > 0 ? str.size : 1, partition_count, nil, nil)
    end

    # Create Topics

    RD_KAFKA_ADMIN_OP_CREATETOPICS     = 1   # rd_kafka_admin_op_t
    RD_KAFKA_EVENT_CREATETOPICS_RESULT = 100 # rd_kafka_event_type_t

    attach_function :rd_kafka_CreateTopics, [:pointer, :pointer, :size_t, :pointer, :pointer], :void, blocking: true
    attach_function :rd_kafka_NewTopic_new, [:pointer, :size_t, :size_t, :pointer, :size_t], :pointer, blocking: true
    attach_function :rd_kafka_NewTopic_set_config, [:pointer, :string, :string], :int32, blocking: true
    attach_function :rd_kafka_NewTopic_destroy, [:pointer], :void, blocking: true
    attach_function :rd_kafka_event_CreateTopics_result, [:pointer], :pointer, blocking: true
    attach_function :rd_kafka_CreateTopics_result_topics, [:pointer, :pointer], :pointer, blocking: true

    # Delete Topics

    RD_KAFKA_ADMIN_OP_DELETETOPICS     = 2   # rd_kafka_admin_op_t
    RD_KAFKA_EVENT_DELETETOPICS_RESULT = 101 # rd_kafka_event_type_t

    attach_function :rd_kafka_DeleteTopics, [:pointer, :pointer, :size_t, :pointer, :pointer], :int32, blocking: true
    attach_function :rd_kafka_DeleteTopic_new, [:pointer], :pointer, blocking: true
    attach_function :rd_kafka_DeleteTopic_destroy, [:pointer], :void, blocking: true
    attach_function :rd_kafka_event_DeleteTopics_result, [:pointer], :pointer, blocking: true
    attach_function :rd_kafka_DeleteTopics_result_topics, [:pointer, :pointer], :pointer, blocking: true

    # Background Queue and Callback

    attach_function :rd_kafka_queue_get_background, [:pointer], :pointer
    attach_function :rd_kafka_conf_set_background_event_cb, [:pointer, :pointer], :void
    attach_function :rd_kafka_queue_destroy, [:pointer], :void

    # Admin Options

    attach_function :rd_kafka_AdminOptions_new, [:pointer, :int32], :pointer
    attach_function :rd_kafka_AdminOptions_set_opaque, [:pointer, :pointer], :void
    attach_function :rd_kafka_AdminOptions_destroy, [:pointer], :void

    # Extracting data from event types

    attach_function :rd_kafka_event_type, [:pointer], :int32
    attach_function :rd_kafka_event_opaque, [:pointer], :pointer

    # Extracting data from topic results

    attach_function :rd_kafka_topic_result_error, [:pointer], :int32
    attach_function :rd_kafka_topic_result_error_string, [:pointer], :pointer
    attach_function :rd_kafka_topic_result_name, [:pointer], :pointer
  end
end<|MERGE_RESOLUTION|>--- conflicted
+++ resolved
@@ -186,18 +186,11 @@
     attach_function :rd_kafka_poll_set_consumer, [:pointer], :void, blocking: true
     attach_function :rd_kafka_consumer_poll, [:pointer, :int], :pointer, blocking: true
     attach_function :rd_kafka_consumer_close, [:pointer], :void, blocking: true
-<<<<<<< HEAD
-    attach_function :rd_kafka_offset_store, [:pointer, :int32, :int64], :int
-    attach_function :rd_kafka_pause_partitions, [:pointer, :pointer], :int
-    attach_function :rd_kafka_resume_partitions, [:pointer, :pointer], :int
-    attach_function :rd_kafka_seek, [:pointer, :int32, :int64, :int], :int
-    attach_function :rd_kafka_offsets_for_times, [:pointer, :pointer, :int], :int, blocking: true
-=======
     attach_function :rd_kafka_offset_store, [:pointer, :int32, :int64], :int, blocking: true
     attach_function :rd_kafka_pause_partitions, [:pointer, :pointer], :int, blocking: true
     attach_function :rd_kafka_resume_partitions, [:pointer, :pointer], :int, blocking: true
     attach_function :rd_kafka_seek, [:pointer, :int32, :int64, :int], :int, blocking: true
->>>>>>> 0d2d4016
+    attach_function :rd_kafka_offsets_for_times, [:pointer, :pointer, :int], :int, blocking: true
 
     # Headers
     attach_function :rd_kafka_header_get_all, [:pointer, :size_t, :pointer, :pointer, SizePtr], :int
