--- conflicted
+++ resolved
@@ -11,11 +11,8 @@
 * Fix potential race condition in multi-threaded producer (mensfeld)
 * Fix leaking FFI resources in specs (mensfeld)
 * Improve specs stability (mensfeld)
-<<<<<<< HEAD
 * call_on_partitions_assigned and call_on_partitions_revoked only get a tpl passed in (thijsc)
-=======
 * Make metadata request timeout configurable (mensfeld)
->>>>>>> 688b6fa3
 
 # 0.12.0
 * Bumps librdkafka to 1.9.0
