--- conflicted
+++ resolved
@@ -3,12 +3,9 @@
 ## 0.16.0 (Unreleased)
 - **[Feature]** Support incremental config describe + alter API.
 - **[Feature]** Oauthbearer token refresh callback (bruce-szalwinski-he)
-<<<<<<< HEAD
 - **[Feature]** Provide ability to set topic config on a producer for custom behaviors.
 - [Enhancement] Use topic config reference cache for messages production to prevent topic objects allocation with each message.
-=======
 - [Enhancement] Provide `Rrdkafka::Admin#describe_errors` to get errors descriptions (mensfeld)
->>>>>>> 4eb360f3
 - [Enhancement] Replace time poll based wait engine with an event based to improve response times on blocking operations and wait (nijikon + mensfeld)
 - [Enhancement] Allow for usage of the second regex engine of librdkafka by setting `RDKAFKA_DISABLE_REGEX_EXT` during build (mensfeld)
 - [Enhancement] name polling Thread as `rdkafka.native_kafka#<name>` (nijikon)
