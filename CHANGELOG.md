# Rdkafka Changelog

<<<<<<< HEAD
## 0.14.10 (2024-02-08)
- [Fix] Background logger stops working after forking causing memory leaks (mensfeld).
=======
## 0.15.2 (Unreleased)
- [Enhancement] Replace time poll based wait engine with an event based to improve response times on blocking operations and wait (nijikon + mensfeld)
- [Fix] Background logger stops working after forking causing memory leaks (mensfeld)
>>>>>>> bd32ac65

## 0.14.9 (2024-01-29)
- [Fix] Partition cache caches invalid `nil` result for `PARTITIONS_COUNT_TTL`.
- [Enhancement] Report `-1` instead of `nil` in case `partition_count` failure.

## 0.14.8 (2024-01-24)
- [Enhancement] Provide support for Nix OS (alexandriainfantino)
- [Enhancement] Skip intermediate array creation on delivery report callback execution (one per message) (mensfeld)

## 0.14.7 (2023-12-29)
- [Fix] Recognize that Karafka uses a custom partition object (fixed in 2.3.0) and ensure it is recognized.

## 0.14.6 (2023-12-29)
- **[Feature]** Support storing metadata alongside offsets via `rd_kafka_offsets_store` in `#store_offset` (mensfeld)
- [Enhancement] Increase the `#committed` default timeout from 1_200ms to 2000ms. This will compensate for network glitches and remote clusters operations and will align with metadata query timeout.

## 0.14.5 (2023-12-20)
- [Enhancement] Provide `label` producer handler and report reference for improved traceability.

## 0.14.4 (2023-12-19)
- [Enhancement] Add ability to store offsets in a transaction (mensfeld)

## 0.14.3 (2023-12-17)
- [Enhancement] Replace `rd_kafka_offset_store` with `rd_kafka_offsets_store` (mensfeld)
- [Fix] Missing ACL `RD_KAFKA_RESOURCE_BROKER` constant reference (mensfeld)
- [Change] Rename `matching_acl_pattern_type` to `matching_acl_resource_pattern_type` to align the whole API (mensfeld)

## 0.14.2 (2023-12-11)
- [Enhancement] Alias `topic_name` as `topic` in the delivery report (mensfeld)
- [Fix] Fix return type on `#rd_kafka_poll` (mensfeld)
- [Fix] `uint8_t` does not exist on Apple Silicon (mensfeld)

## 0.14.1 (2023-12-02)
- **[Feature]** Add `Admin#metadata` (mensfeld)
- **[Feature]** Add `Admin#create_partitions` (mensfeld)
- **[Feature]** Add `Admin#delete_group` utility (piotaixr)
- **[Feature]** Add Create and Delete ACL Feature To Admin Functions (vgnanasekaran)
- **[Enhancement]** Improve error reporting on `unknown_topic_or_part` and include missing topic (mensfeld)
- **[Enhancement]** Improve error reporting on consumer polling errors (mensfeld)

## 0.14.0 (2023-11-17)
- [Enhancement] Bump librdkafka to 2.3.0
- [Enhancement] Increase the `#lag` and `#query_watermark_offsets` default timeouts from 100ms to 1000ms. This will compensate for network glitches and remote clusters operations.

## 0.13.9 (2023-11-07)
- [Enhancement] Expose alternative way of managing consumer events via a separate queue.
- [Enhancement] Allow for setting `statistics_callback` as nil to reset predefined settings configured by a different gem.

## 0.13.8 (2023-10-31)
- [Enhancement] Get consumer position (thijsc & mensfeld)

## 0.13.7 (2023-10-31)
- [Change] Drop support for Ruby 2.6 due to incompatibilities in usage of `ObjectSpace::WeakMap`
- [Fix] Fix dangling Opaque references.

## 0.13.6 (2023-10-17)
- **[Feature]** Support transactions API in the producer
- [Enhancement] Add `raise_response_error` flag to the `Rdkafka::AbstractHandle`.
- [Enhancement] Provide `#purge` to remove any outstanding requests from the producer.
- [Enhancement] Fix `#flush` does not handle the timeouts errors by making it return true if all flushed or false if failed. We do **not** raise an exception here to keep it backwards compatible.

## 0.13.5
- Fix DeliveryReport `create_result#error` being nil despite an error being associated with it

## 0.13.4
- Always call initial poll on librdkafka to make sure oauth bearer cb is handled pre-operations.

## 0.13.3
- Bump librdkafka to 2.2.0

## 0.13.2
- Ensure operations counter decrement is fully thread-safe
- Bump librdkafka to 2.1.1

## 0.13.1
- Add offsets_for_times method on consumer (timflapper)

## 0.13.0 (2023-07-24)
- Support cooperative sticky partition assignment in the rebalance callback (methodmissing)
- Support both string and symbol header keys (ColinDKelley)
- Handle tombstone messages properly (kgalieva)
- Add topic name to delivery report (maeve)
- Allow string partitioner config (mollyegibson)
- Fix documented type for DeliveryReport#error (jimmydo)
- Bump librdkafka to 2.0.2 (lmaia)
- Use finalizers to cleanly exit producer and admin (thijsc)
- Lock access to the native kafka client (thijsc)
- Fix potential race condition in multi-threaded producer (mensfeld)
- Fix leaking FFI resources in specs (mensfeld)
- Improve specs stability (mensfeld)
- Make metadata request timeout configurable (mensfeld)
- call_on_partitions_assigned and call_on_partitions_revoked only get a tpl passed in (thijsc)
- Support `#assignment_lost?` on a consumer to check for involuntary assignment revocation (mensfeld)
- Expose `#name` on the consumer and producer (mensfeld)
- Introduce producer partitions count metadata cache (mensfeld)
- Retry metadta fetches on certain errors with a backoff (mensfeld)
- Do not lock access to underlying native kafka client and rely on Karafka granular locking (mensfeld)

## 0.12.3
- Include backtrace in non-raised binded errors.
- Include topic name in the delivery reports

## 0.12.2
- Increase the metadata default timeout from 250ms to 2 seconds. This should allow for working with remote clusters.

## 0.12.1
- Bumps librdkafka to 2.0.2 (lmaia)
- Add support for adding more partitions via Admin API

## 0.12.0 (2022-06-17)
- Bumps librdkafka to 1.9.0
- Fix crash on empty partition key (mensfeld)
- Pass the delivery handle to the callback (gvisokinskas)

## 0.11.0 (2021-11-17)
- Upgrade librdkafka to 1.8.2
- Bump supported minimum Ruby version to 2.6
- Better homebrew path detection

## 0.10.0 (2021-09-07)
- Upgrade librdkafka to 1.5.0
- Add error callback config

## 0.9.0 (2021-06-23)
- Fixes for Ruby 3.0
- Allow any callable object for callbacks (gremerritt)
- Reduce memory allocations in Rdkafka::Producer#produce (jturkel)
- Use queue as log callback to avoid unsafe calls from trap context (breunigs)
- Allow passing in topic configuration on create_topic (dezka)
- Add each_batch method to consumer (mgrosso)

## 0.8.1 (2020-12-07)
- Fix topic_flag behaviour and add tests for Metadata (geoff2k)
- Add topic admin interface (geoff2k)
- Raise an exception if @native_kafka is nil (geoff2k)
- Option to use zstd compression (jasonmartens)

## 0.8.0 (2020-06-02)
- Upgrade librdkafka to 1.4.0
- Integrate librdkafka metadata API and add partition_key (by Adithya-copart)
- Ruby 2.7 compatibility fix (by Geoff Thé)A
- Add error to delivery report (by Alex Stanovsky)
- Don't override CPPFLAGS and LDFLAGS if already set on Mac (by Hiroshi Hatake)
- Allow use of Rake 13.x and up (by Tomasz Pajor)

## 0.7.0 (2019-09-21)
- Bump librdkafka to 1.2.0 (by rob-as)
- Allow customizing the wait time for delivery report availability (by mensfeld)

## 0.6.0 (2019-07-23)
- Bump librdkafka to 1.1.0 (by Chris Gaffney)
- Implement seek (by breunigs)

## 0.5.0 (2019-04-11)
- Bump librdkafka to 1.0.0 (by breunigs)
- Add cluster and member information (by dmexe)
- Support message headers for consumer & producer (by dmexe)
- Add consumer rebalance listener (by dmexe)
- Implement pause/resume partitions (by dmexe)

## 0.4.2 (2019-01-12)
- Delivery callback for producer
- Document list param of commit method
- Use default Homebrew openssl location if present
- Consumer lag handles empty topics
- End iteration in consumer when it is closed
- Add support for storing message offsets
- Add missing runtime dependency to rake

## 0.4.1 (2018-10-19)
- Bump librdkafka to 0.11.6

## 0.4.0 (2018-09-24)
- Improvements in librdkafka archive download
- Add global statistics callback
- Use Time for timestamps, potentially breaking change if you
  rely on the previous behavior where it returns an integer with
  the number of milliseconds.
- Bump librdkafka to 0.11.5
- Implement TopicPartitionList in Ruby so we don't have to keep
  track of native objects.
- Support committing a topic partition list
- Add consumer assignment method

## 0.3.5 (2018-01-17)
- Fix crash when not waiting for delivery handles
- Run specs on Ruby 2.5

## 0.3.4 (2017-12-05)
- Bump librdkafka to 0.11.3

## 0.3.3 (2017-10-27)
- Fix bug that prevent display of `RdkafkaError` message

## 0.3.2 (2017-10-25)
- `add_topic` now supports using a partition count
- Add way to make errors clearer with an extra message
- Show topics in subscribe error message
- Show partition and topic in query watermark offsets error message

## 0.3.1 (2017-10-23)
- Bump librdkafka to 0.11.1
- Officially support ranges in `add_topic` for topic partition list.
- Add consumer lag calculator

## 0.3.0 (2017-10-17)
- Move both add topic methods to one `add_topic` in `TopicPartitionList`
- Add committed offsets to consumer
- Add query watermark offset to consumer

## 0.2.0 (2017-10-13)
- Some refactoring and add inline documentation

## 0.1.x (2017-09-10)
- Initial working version including producing and consuming<|MERGE_RESOLUTION|>--- conflicted
+++ resolved
@@ -1,13 +1,10 @@
 # Rdkafka Changelog
 
-<<<<<<< HEAD
+## 0.14.11 (Unreleased)
+- [Enhancement] Replace time poll based wait engine with an event based to improve response times on blocking operations and wait (nijikon + mensfeld)
+
 ## 0.14.10 (2024-02-08)
 - [Fix] Background logger stops working after forking causing memory leaks (mensfeld).
-=======
-## 0.15.2 (Unreleased)
-- [Enhancement] Replace time poll based wait engine with an event based to improve response times on blocking operations and wait (nijikon + mensfeld)
-- [Fix] Background logger stops working after forking causing memory leaks (mensfeld)
->>>>>>> bd32ac65
 
 ## 0.14.9 (2024-01-29)
 - [Fix] Partition cache caches invalid `nil` result for `PARTITIONS_COUNT_TTL`.
