--- conflicted
+++ resolved
@@ -25,12 +25,11 @@
 
       # @return [DeliveryReport] a report on the delivery of the message
       def create_result
-<<<<<<< HEAD
         if self[:response] == 0
           DeliveryReport.new(
             self[:partition],
             self[:offset],
-            self[:topic_name].read_string,
+            topic,
             nil,
             label
           )
@@ -38,24 +37,11 @@
           DeliveryReport.new(
             self[:partition],
             self[:offset],
-            # For part of errors, we will not get a topic name reference and in cases like this
-            # we should not return it
-            self[:topic_name].null? ? nil : self[:topic_name].read_string,
+            topic,
             Rdkafka::RdkafkaError.build(self[:response]),
             label
           )
         end
-=======
-        DeliveryReport.new(
-          self[:partition],
-          self[:offset],
-          # For part of errors, we will not get a topic name reference and in cases like this
-          # we should not return it
-          topic,
-          self[:response] != 0 ? RdkafkaError.new(self[:response]) : nil,
-          label
-        )
->>>>>>> 0884864d
       end
     end
   end
