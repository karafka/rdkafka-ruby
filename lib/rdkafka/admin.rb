--- conflicted
+++ resolved
@@ -163,7 +163,6 @@
       delete_topic_handle
     end
 
-<<<<<<< HEAD
     # Creates extra partitions for a given topic
     #
     # @param topic_name [String]
@@ -212,7 +211,23 @@
           Rdkafka::Bindings.rd_kafka_CreatePartitions(
             inner,
             topics_array_ptr,
-=======
+            1,
+            admin_options_ptr,
+            queue_ptr
+          )
+        rescue Exception
+          CreatePartitionsHandle.remove(create_partitions_handle.to_ptr.address)
+          raise
+        ensure
+          Rdkafka::Bindings.rd_kafka_AdminOptions_destroy(admin_options_ptr)
+          Rdkafka::Bindings.rd_kafka_queue_destroy(queue_ptr)
+          Rdkafka::Bindings.rd_kafka_NewPartitions_destroy(new_partitions_ptr)
+        end
+
+        create_partitions_handle
+      end
+    end
+
     # Create acl
     # @param resource_type - values of type rd_kafka_ResourceType_t
     #        https://github.com/confluentinc/librdkafka/blob/292d2a66b9921b783f08147807992e603c7af059/src/rdkafka.h#L7307
@@ -407,24 +422,10 @@
           Rdkafka::Bindings.rd_kafka_DeleteAcls(
             inner,
             acls_array_ptr,
->>>>>>> fb56f26d
             1,
             admin_options_ptr,
             queue_ptr
           )
-<<<<<<< HEAD
-        rescue Exception
-          CreatePartitionsHandle.remove(create_partitions_handle.to_ptr.address)
-          raise
-        ensure
-          Rdkafka::Bindings.rd_kafka_AdminOptions_destroy(admin_options_ptr)
-          Rdkafka::Bindings.rd_kafka_queue_destroy(queue_ptr)
-          Rdkafka::Bindings.rd_kafka_NewPartitions_destroy(new_partitions_ptr)
-        end
-
-        create_partitions_handle
-      end
-=======
         end
       rescue Exception
         DeleteAclHandle.remove(delete_acl_handle.to_ptr.address)
@@ -535,8 +536,8 @@
       end
 
       describe_acl_handle
->>>>>>> fb56f26d
-    end
+    end
+
 
     private
 
