# Rdkafka Changelog

<<<<<<< HEAD
## 0.14.0 (2023-11-17)
- [Enhancement] Bump librdkafka to 2.3.0
- [Enhancement] Increase the `#lag` and `#query_watermark_offsets` default timeouts from 100ms to 1000ms. This will compensate for network glitches and remote clusters operations.

## 0.13.9 (2023-11-07)
- [Enhancement] Expose alternative way of managing consumer events via a separate queue.
- [Enhancement] Allow for setting `statistics_callback` as nil to reset predefined settings configured by a different gem.

## 0.13.8 (2023-10-31)
- [Enhancement] Get consumer position (thijsc & mensfeld)

## 0.13.7 (2023-10-31)
- [Change] Drop support for Ruby 2.6 due to incompatibilities in usage of `ObjectSpace::WeakMap`
- [Fix] Fix dangling Opaque references.

## 0.13.6 (2023-10-17)
* **[Feature]** Support transactions API in the producer
* [Enhancement] Add `raise_response_error` flag to the `Rdkafka::AbstractHandle`.
* [Enhancement] Provide `#purge` to remove any outstanding requests from the producer.
* [Enhancement] Fix `#flush` does not handle the timeouts errors by making it return true if all flushed or false if failed. We do **not** raise an exception here to keep it backwards compatible.

## 0.13.5
* Fix DeliveryReport `create_result#error` being nil despite an error being associated with it

## 0.13.4
* Always call initial poll on librdkafka to make sure oauth bearer cb is handled pre-operations.

## 0.13.3
* Bump librdkafka to 2.2.0

## 0.13.2
* Ensure operations counter decrement is fully thread-safe
* Bump librdkafka to 2.1.1

## 0.13.1
* Add offsets_for_times method on consumer (timflapper)

## 0.13.0 (2023-07-24)
* Support cooperative sticky partition assignment in the rebalance callback (methodmissing)
* Support both string and symbol header keys (ColinDKelley)
* Handle tombstone messages properly (kgalieva)
* Add topic name to delivery report (maeve)
* Allow string partitioner config (mollyegibson)
* Fix documented type for DeliveryReport#error (jimmydo)
* Bump librdkafka to 2.0.2 (lmaia)
* Use finalizers to cleanly exit producer and admin (thijsc)
* Lock access to the native kafka client (thijsc)
* Fix potential race condition in multi-threaded producer (mensfeld)
* Fix leaking FFI resources in specs (mensfeld)
* Improve specs stability (mensfeld)
* Make metadata request timeout configurable (mensfeld)
* call_on_partitions_assigned and call_on_partitions_revoked only get a tpl passed in (thijsc)
* Support `#assignment_lost?` on a consumer to check for involuntary assignment revocation (mensfeld)
* Expose `#name` on the consumer and producer (mensfeld)
* Introduce producer partitions count metadata cache (mensfeld)
* Retry metadta fetches on certain errors with a backoff (mensfeld)
* Do not lock access to underlying native kafka client and rely on Karafka granular locking (mensfeld)

## 0.12.3
- Include backtrace in non-raised binded errors.
- Include topic name in the delivery reports

## 0.12.2
* Increase the metadata default timeout from 250ms to 2 seconds. This should allow for working with remote clusters.

## 0.12.1
* Bumps librdkafka to 2.0.2 (lmaia)
* Add support for adding more partitions via Admin API
=======
## 0.15.0 (Unreleased)
- [Enhancement] Bump librdkafka to 2.3.0 (mensfeld)
- [Enhancement] Increase the `#lag` and `#query_watermark_offsets` default timeouts from 100ms to 1000ms. This will compensate for network glitches and remote clusters operations (mensfeld)

## 0.14.0 (2023-11-21)
- [Enhancement] Add `raise_response_error` flag to the `Rdkafka::AbstractHandle`.
- [Enhancement] Allow for setting `statistics_callback` as nil to reset predefined settings configured by a different gem (mensfeld)
- [Enhancement] Get consumer position (thijsc & mensfeld)
- [Enhancement] Provide `#purge` to remove any outstanding requests from the producer (mensfeld)
- [Enhancement] Update `librdkafka` to `2.2.0` (mensfeld)
- [Enhancement] Introduce producer partitions count metadata cache (mensfeld)
- [Enhancement] Increase metadata timeout request from `250 ms` to `2000 ms` default to allow for remote cluster operations via `rdkafka-ruby` (mensfeld)
- [Enhancement] Introduce `#name` for producers and consumers (mensfeld)
- [Enhancement] Include backtrace in non-raised binded errors (mensfeld)
- [Fix] Reference to Opaque is not released when Admin, Consumer or Producer is closed (mensfeld)
- [Fix] Trigger `#poll` on native kafka creation to handle oauthbearer cb (mensfeld)
- [Fix] `#flush` does not handle the timeouts errors by making it return `true` if all flushed or `false` if failed. We do **not** raise an exception here to keep it backwards compatible (mensfeld)
- [Change] Remove support for Ruby 2.6 due to it being EOL and WeakMap incompatibilities (mensfeld)
- [Change] Update Kafka Docker with Confluent KRaft (mensfeld)
- [Change] Update librdkafka repo reference from edenhill to confluentinc (mensfeld)

## 0.13.0 (2023-07-24)
- Support cooperative sticky partition assignment in the rebalance callback (methodmissing)
- Support both string and symbol header keys (ColinDKelley)
- Handle tombstone messages properly (kgalieva)
- Add topic name to delivery report (maeve)
- Allow string partitioner config (mollyegibson)
- Fix documented type for DeliveryReport#error (jimmydo)
- Bump librdkafka to 2.0.2 (lmaia)
- Use finalizers to cleanly exit producer and admin (thijsc)
- Lock access to the native kafka client (thijsc)
- Fix potential race condition in multi-threaded producer (mensfeld)
- Fix leaking FFI resources in specs (mensfeld)
- Improve specs stability (mensfeld)
- Make metadata request timeout configurable (mensfeld)
- call_on_partitions_assigned and call_on_partitions_revoked only get a tpl passed in (thijsc)
>>>>>>> fb56f26d

## 0.12.0 (2022-06-17)
- Bumps librdkafka to 1.9.0
- Fix crash on empty partition key (mensfeld)
- Pass the delivery handle to the callback (gvisokinskas)

## 0.11.0 (2021-11-17)
- Upgrade librdkafka to 1.8.2
- Bump supported minimum Ruby version to 2.6
- Better homebrew path detection

## 0.10.0 (2021-09-07)
- Upgrade librdkafka to 1.5.0
- Add error callback config

## 0.9.0 (2021-06-23)
- Fixes for Ruby 3.0
- Allow any callable object for callbacks (gremerritt)
- Reduce memory allocations in Rdkafka::Producer#produce (jturkel)
- Use queue as log callback to avoid unsafe calls from trap context (breunigs)
- Allow passing in topic configuration on create_topic (dezka)
- Add each_batch method to consumer (mgrosso)

## 0.8.1 (2020-12-07)
- Fix topic_flag behaviour and add tests for Metadata (geoff2k)
- Add topic admin interface (geoff2k)
- Raise an exception if @native_kafka is nil (geoff2k)
- Option to use zstd compression (jasonmartens)

## 0.8.0 (2020-06-02)
- Upgrade librdkafka to 1.4.0
- Integrate librdkafka metadata API and add partition_key (by Adithya-copart)
- Ruby 2.7 compatibility fix (by Geoff Thé)A
- Add error to delivery report (by Alex Stanovsky)
- Don't override CPPFLAGS and LDFLAGS if already set on Mac (by Hiroshi Hatake)
- Allow use of Rake 13.x and up (by Tomasz Pajor)

## 0.7.0 (2019-09-21)
- Bump librdkafka to 1.2.0 (by rob-as)
- Allow customizing the wait time for delivery report availability (by mensfeld)

## 0.6.0 (2019-07-23)
- Bump librdkafka to 1.1.0 (by Chris Gaffney)
- Implement seek (by breunigs)

## 0.5.0 (2019-04-11)
- Bump librdkafka to 1.0.0 (by breunigs)
- Add cluster and member information (by dmexe)
- Support message headers for consumer & producer (by dmexe)
- Add consumer rebalance listener (by dmexe)
- Implement pause/resume partitions (by dmexe)

## 0.4.2 (2019-01-12)
- Delivery callback for producer
- Document list param of commit method
- Use default Homebrew openssl location if present
- Consumer lag handles empty topics
- End iteration in consumer when it is closed
- Add support for storing message offsets
- Add missing runtime dependency to rake

## 0.4.1 (2018-10-19)
- Bump librdkafka to 0.11.6

## 0.4.0 (2018-09-24)
- Improvements in librdkafka archive download
- Add global statistics callback
- Use Time for timestamps, potentially breaking change if you
  rely on the previous behavior where it returns an integer with
  the number of milliseconds.
- Bump librdkafka to 0.11.5
- Implement TopicPartitionList in Ruby so we don't have to keep
  track of native objects.
- Support committing a topic partition list
- Add consumer assignment method

## 0.3.5 (2018-01-17)
- Fix crash when not waiting for delivery handles
- Run specs on Ruby 2.5

## 0.3.4 (2017-12-05)
- Bump librdkafka to 0.11.3

## 0.3.3 (2017-10-27)
- Fix bug that prevent display of `RdkafkaError` message

## 0.3.2 (2017-10-25)
- `add_topic` now supports using a partition count
- Add way to make errors clearer with an extra message
- Show topics in subscribe error message
- Show partition and topic in query watermark offsets error message

## 0.3.1 (2017-10-23)
- Bump librdkafka to 0.11.1
- Officially support ranges in `add_topic` for topic partition list.
- Add consumer lag calculator

## 0.3.0 (2017-10-17)
- Move both add topic methods to one `add_topic` in `TopicPartitionList`
- Add committed offsets to consumer
- Add query watermark offset to consumer

## 0.2.0 (2017-10-13)
- Some refactoring and add inline documentation

## 0.1.x (2017-09-10)
- Initial working version including producing and consuming<|MERGE_RESOLUTION|>--- conflicted
+++ resolved
@@ -1,6 +1,8 @@
 # Rdkafka Changelog
 
-<<<<<<< HEAD
+## 0.15.0 (Unreleased)
+- **[Feature]** Add Create and Delete ACL Feature To Admin Functions (vgnanasekaran)
+
 ## 0.14.0 (2023-11-17)
 - [Enhancement] Bump librdkafka to 2.3.0
 - [Enhancement] Increase the `#lag` and `#query_watermark_offsets` default timeouts from 100ms to 1000ms. This will compensate for network glitches and remote clusters operations.
@@ -17,79 +19,26 @@
 - [Fix] Fix dangling Opaque references.
 
 ## 0.13.6 (2023-10-17)
-* **[Feature]** Support transactions API in the producer
-* [Enhancement] Add `raise_response_error` flag to the `Rdkafka::AbstractHandle`.
-* [Enhancement] Provide `#purge` to remove any outstanding requests from the producer.
-* [Enhancement] Fix `#flush` does not handle the timeouts errors by making it return true if all flushed or false if failed. We do **not** raise an exception here to keep it backwards compatible.
+- **[Feature]** Support transactions API in the producer
+- [Enhancement] Add `raise_response_error` flag to the `Rdkafka::AbstractHandle`.
+- [Enhancement] Provide `#purge` to remove any outstanding requests from the producer.
+- [Enhancement] Fix `#flush` does not handle the timeouts errors by making it return true if all flushed or false if failed. We do **not** raise an exception here to keep it backwards compatible.
 
 ## 0.13.5
-* Fix DeliveryReport `create_result#error` being nil despite an error being associated with it
+- Fix DeliveryReport `create_result#error` being nil despite an error being associated with it
 
 ## 0.13.4
-* Always call initial poll on librdkafka to make sure oauth bearer cb is handled pre-operations.
+- Always call initial poll on librdkafka to make sure oauth bearer cb is handled pre-operations.
 
 ## 0.13.3
-* Bump librdkafka to 2.2.0
+- Bump librdkafka to 2.2.0
 
 ## 0.13.2
-* Ensure operations counter decrement is fully thread-safe
-* Bump librdkafka to 2.1.1
+- Ensure operations counter decrement is fully thread-safe
+- Bump librdkafka to 2.1.1
 
 ## 0.13.1
-* Add offsets_for_times method on consumer (timflapper)
-
-## 0.13.0 (2023-07-24)
-* Support cooperative sticky partition assignment in the rebalance callback (methodmissing)
-* Support both string and symbol header keys (ColinDKelley)
-* Handle tombstone messages properly (kgalieva)
-* Add topic name to delivery report (maeve)
-* Allow string partitioner config (mollyegibson)
-* Fix documented type for DeliveryReport#error (jimmydo)
-* Bump librdkafka to 2.0.2 (lmaia)
-* Use finalizers to cleanly exit producer and admin (thijsc)
-* Lock access to the native kafka client (thijsc)
-* Fix potential race condition in multi-threaded producer (mensfeld)
-* Fix leaking FFI resources in specs (mensfeld)
-* Improve specs stability (mensfeld)
-* Make metadata request timeout configurable (mensfeld)
-* call_on_partitions_assigned and call_on_partitions_revoked only get a tpl passed in (thijsc)
-* Support `#assignment_lost?` on a consumer to check for involuntary assignment revocation (mensfeld)
-* Expose `#name` on the consumer and producer (mensfeld)
-* Introduce producer partitions count metadata cache (mensfeld)
-* Retry metadta fetches on certain errors with a backoff (mensfeld)
-* Do not lock access to underlying native kafka client and rely on Karafka granular locking (mensfeld)
-
-## 0.12.3
-- Include backtrace in non-raised binded errors.
-- Include topic name in the delivery reports
-
-## 0.12.2
-* Increase the metadata default timeout from 250ms to 2 seconds. This should allow for working with remote clusters.
-
-## 0.12.1
-* Bumps librdkafka to 2.0.2 (lmaia)
-* Add support for adding more partitions via Admin API
-=======
-## 0.15.0 (Unreleased)
-- [Enhancement] Bump librdkafka to 2.3.0 (mensfeld)
-- [Enhancement] Increase the `#lag` and `#query_watermark_offsets` default timeouts from 100ms to 1000ms. This will compensate for network glitches and remote clusters operations (mensfeld)
-
-## 0.14.0 (2023-11-21)
-- [Enhancement] Add `raise_response_error` flag to the `Rdkafka::AbstractHandle`.
-- [Enhancement] Allow for setting `statistics_callback` as nil to reset predefined settings configured by a different gem (mensfeld)
-- [Enhancement] Get consumer position (thijsc & mensfeld)
-- [Enhancement] Provide `#purge` to remove any outstanding requests from the producer (mensfeld)
-- [Enhancement] Update `librdkafka` to `2.2.0` (mensfeld)
-- [Enhancement] Introduce producer partitions count metadata cache (mensfeld)
-- [Enhancement] Increase metadata timeout request from `250 ms` to `2000 ms` default to allow for remote cluster operations via `rdkafka-ruby` (mensfeld)
-- [Enhancement] Introduce `#name` for producers and consumers (mensfeld)
-- [Enhancement] Include backtrace in non-raised binded errors (mensfeld)
-- [Fix] Reference to Opaque is not released when Admin, Consumer or Producer is closed (mensfeld)
-- [Fix] Trigger `#poll` on native kafka creation to handle oauthbearer cb (mensfeld)
-- [Fix] `#flush` does not handle the timeouts errors by making it return `true` if all flushed or `false` if failed. We do **not** raise an exception here to keep it backwards compatible (mensfeld)
-- [Change] Remove support for Ruby 2.6 due to it being EOL and WeakMap incompatibilities (mensfeld)
-- [Change] Update Kafka Docker with Confluent KRaft (mensfeld)
-- [Change] Update librdkafka repo reference from edenhill to confluentinc (mensfeld)
+- Add offsets_for_times method on consumer (timflapper)
 
 ## 0.13.0 (2023-07-24)
 - Support cooperative sticky partition assignment in the rebalance callback (methodmissing)
@@ -106,7 +55,22 @@
 - Improve specs stability (mensfeld)
 - Make metadata request timeout configurable (mensfeld)
 - call_on_partitions_assigned and call_on_partitions_revoked only get a tpl passed in (thijsc)
->>>>>>> fb56f26d
+- Support `#assignment_lost?` on a consumer to check for involuntary assignment revocation (mensfeld)
+- Expose `#name` on the consumer and producer (mensfeld)
+- Introduce producer partitions count metadata cache (mensfeld)
+- Retry metadta fetches on certain errors with a backoff (mensfeld)
+- Do not lock access to underlying native kafka client and rely on Karafka granular locking (mensfeld)
+
+## 0.12.3
+- Include backtrace in non-raised binded errors.
+- Include topic name in the delivery reports
+
+## 0.12.2
+- Increase the metadata default timeout from 250ms to 2 seconds. This should allow for working with remote clusters.
+
+## 0.12.1
+- Bumps librdkafka to 2.0.2 (lmaia)
+- Add support for adding more partitions via Admin API
 
 ## 0.12.0 (2022-06-17)
 - Bumps librdkafka to 1.9.0
