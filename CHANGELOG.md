# 0.13.0
* Support cooperative sticky partition assignment in the rebalance callback (methodmissing)
* Support both string and symbol header keys (ColinDKelley)
* Handle tombstone messages properly (kgalieva)
* Add topic name to delivery report (maeve)
* Allow string partitioner config (mollyegibson)
* Fix documented type for DeliveryReport#error (jimmydo)
* Bump librdkafka to 1.9.2 (thijsc)
* Use finalizers to cleanly exit producer and admin (thijsc)
<<<<<<< HEAD
* call_on_partitions_assigned and call_on_partitions_revoked only get a tpl passed in (thijsc)
=======
* Lock access to the native kafka client (thijsc)
>>>>>>> ff8dd02c

# 0.12.0
* Bumps librdkafka to 1.9.0
* Fix crash on empty partition key (mensfeld)
* Pass the delivery handle to the callback (gvisokinskas)

# 0.11.0
* Upgrade librdkafka to 1.8.2
* Bump supported minimum Ruby version to 2.6
* Better homebrew path detection

# 0.10.0
* Upgrade librdkafka to 1.5.0
* Add error callback config

# 0.9.0
* Fixes for Ruby 3.0
* Allow any callable object for callbacks (gremerritt)
* Reduce memory allocations in Rdkafka::Producer#produce (jturkel)
* Use queue as log callback to avoid unsafe calls from trap context (breunigs)
* Allow passing in topic configuration on create_topic (dezka)
* Add each_batch method to consumer (mgrosso)

# 0.8.1
* Fix topic_flag behaviour and add tests for Metadata (geoff2k)
* Add topic admin interface (geoff2k)
* Raise an exception if @native_kafka is nil (geoff2k)
* Option to use zstd compression (jasonmartens)

# 0.8.0
* Upgrade librdkafka to 1.4.0
* Integrate librdkafka metadata API and add partition_key (by Adithya-copart)
* Ruby 2.7 compatibility fix (by Geoff Thé)A
* Add error to delivery report (by Alex Stanovsky)
* Don't override CPPFLAGS and LDFLAGS if already set on Mac (by Hiroshi Hatake)
* Allow use of Rake 13.x and up (by Tomasz Pajor)

# 0.7.0
* Bump librdkafka to 1.2.0 (by rob-as)
* Allow customizing the wait time for delivery report availability (by mensfeld)

# 0.6.0
* Bump librdkafka to 1.1.0 (by Chris Gaffney)
* Implement seek (by breunigs)

# 0.5.0
* Bump librdkafka to 1.0.0 (by breunigs)
* Add cluster and member information (by dmexe)
* Support message headers for consumer & producer (by dmexe)
* Add consumer rebalance listener (by dmexe)
* Implement pause/resume partitions (by dmexe)

# 0.4.2
* Delivery callback for producer
* Document list param of commit method
* Use default Homebrew openssl location if present
* Consumer lag handles empty topics
* End iteration in consumer when it is closed
* Add support for storing message offsets
* Add missing runtime dependency to rake

# 0.4.1
* Bump librdkafka to 0.11.6

# 0.4.0
* Improvements in librdkafka archive download
* Add global statistics callback
* Use Time for timestamps, potentially breaking change if you
  rely on the previous behavior where it returns an integer with
  the number of milliseconds.
* Bump librdkafka to 0.11.5
* Implement TopicPartitionList in Ruby so we don't have to keep
  track of native objects.
* Support committing a topic partition list
* Add consumer assignment method

# 0.3.5
* Fix crash when not waiting for delivery handles
* Run specs on Ruby 2.5

# 0.3.4
* Bump librdkafka to 0.11.3

# 0.3.3
* Fix bug that prevent display of `RdkafkaError` message

# 0.3.2
* `add_topic` now supports using a partition count
* Add way to make errors clearer with an extra message
* Show topics in subscribe error message
* Show partition and topic in query watermark offsets error message

# 0.3.1
* Bump librdkafka to 0.11.1
* Officially support ranges in `add_topic` for topic partition list.
* Add consumer lag calculator

# 0.3.0
* Move both add topic methods to one `add_topic` in `TopicPartitionList`
* Add committed offsets to consumer
* Add query watermark offset to consumer

# 0.2.0
* Some refactoring and add inline documentation

# 0.1.x
* Initial working version including producing and consuming<|MERGE_RESOLUTION|>--- conflicted
+++ resolved
@@ -7,11 +7,8 @@
 * Fix documented type for DeliveryReport#error (jimmydo)
 * Bump librdkafka to 1.9.2 (thijsc)
 * Use finalizers to cleanly exit producer and admin (thijsc)
-<<<<<<< HEAD
 * call_on_partitions_assigned and call_on_partitions_revoked only get a tpl passed in (thijsc)
-=======
 * Lock access to the native kafka client (thijsc)
->>>>>>> ff8dd02c
 
 # 0.12.0
 * Bumps librdkafka to 1.9.0
