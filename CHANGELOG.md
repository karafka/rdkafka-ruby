# Rdkafka Changelog

<<<<<<< HEAD
## 0.14.11 (Unreleased)
=======
## 0.15.2 (Unreleased)
- [Change] The `wait_timeout` argument in `AbstractHandle.wait` method is deprecated and will be removed in future versions without replacement. We don't rely on it's value anymore (nijikon)
>>>>>>> c2d97644
- [Enhancement] Replace time poll based wait engine with an event based to improve response times on blocking operations and wait (nijikon + mensfeld)

## 0.14.10 (2024-02-08)
- [Fix] Background logger stops working after forking causing memory leaks (mensfeld).

## 0.14.9 (2024-01-29)
- [Fix] Partition cache caches invalid `nil` result for `PARTITIONS_COUNT_TTL`.
- [Enhancement] Report `-1` instead of `nil` in case `partition_count` failure.

## 0.14.8 (2024-01-24)
- [Enhancement] Provide support for Nix OS (alexandriainfantino)
- [Enhancement] Skip intermediate array creation on delivery report callback execution (one per message) (mensfeld)

## 0.14.7 (2023-12-29)
- [Fix] Recognize that Karafka uses a custom partition object (fixed in 2.3.0) and ensure it is recognized.

## 0.14.6 (2023-12-29)
- **[Feature]** Support storing metadata alongside offsets via `rd_kafka_offsets_store` in `#store_offset` (mensfeld)
- [Enhancement] Increase the `#committed` default timeout from 1_200ms to 2000ms. This will compensate for network glitches and remote clusters operations and will align with metadata query timeout.

## 0.14.5 (2023-12-20)
- [Enhancement] Provide `label` producer handler and report reference for improved traceability.

## 0.14.4 (2023-12-19)
- [Enhancement] Add ability to store offsets in a transaction (mensfeld)

## 0.14.3 (2023-12-17)
- [Enhancement] Replace `rd_kafka_offset_store` with `rd_kafka_offsets_store` (mensfeld)
- [Fix] Missing ACL `RD_KAFKA_RESOURCE_BROKER` constant reference (mensfeld)
- [Change] Rename `matching_acl_pattern_type` to `matching_acl_resource_pattern_type` to align the whole API (mensfeld)

## 0.14.2 (2023-12-11)
- [Enhancement] Alias `topic_name` as `topic` in the delivery report (mensfeld)
- [Fix] Fix return type on `#rd_kafka_poll` (mensfeld)
- [Fix] `uint8_t` does not exist on Apple Silicon (mensfeld)

## 0.14.1 (2023-12-02)
- **[Feature]** Add `Admin#metadata` (mensfeld)
- **[Feature]** Add `Admin#create_partitions` (mensfeld)
- **[Feature]** Add `Admin#delete_group` utility (piotaixr)
- **[Feature]** Add Create and Delete ACL Feature To Admin Functions (vgnanasekaran)
<<<<<<< HEAD
- **[Enhancement]** Improve error reporting on `unknown_topic_or_part` and include missing topic (mensfeld)
- **[Enhancement]** Improve error reporting on consumer polling errors (mensfeld)
=======
- **[Feature]** Support `#assignment_lost?` on a consumer to check for involuntary assignment revocation (mensfeld)
- [Enhancement] Expose alternative way of managing consumer events via a separate queue (mensfeld)
- [Enhancement] **Bump** librdkafka to 2.3.0 (mensfeld)
- [Enhancement] Increase the `#lag` and `#query_watermark_offsets` default timeouts from 100ms to 1000ms. This will compensate for network glitches and remote clusters operations (mensfeld)
- [Change] Use `SecureRandom.uuid` instead of `random` for test consumer groups (mensfeld)
>>>>>>> c2d97644

## 0.14.0 (2023-11-17)
- [Enhancement] Bump librdkafka to 2.3.0
- [Enhancement] Increase the `#lag` and `#query_watermark_offsets` default timeouts from 100ms to 1000ms. This will compensate for network glitches and remote clusters operations.

## 0.13.9 (2023-11-07)
- [Enhancement] Expose alternative way of managing consumer events via a separate queue.
- [Enhancement] Allow for setting `statistics_callback` as nil to reset predefined settings configured by a different gem.

## 0.13.8 (2023-10-31)
- [Enhancement] Get consumer position (thijsc & mensfeld)

## 0.13.7 (2023-10-31)
- [Change] Drop support for Ruby 2.6 due to incompatibilities in usage of `ObjectSpace::WeakMap`
- [Fix] Fix dangling Opaque references.

## 0.13.6 (2023-10-17)
- **[Feature]** Support transactions API in the producer
- [Enhancement] Add `raise_response_error` flag to the `Rdkafka::AbstractHandle`.
- [Enhancement] Provide `#purge` to remove any outstanding requests from the producer.
- [Enhancement] Fix `#flush` does not handle the timeouts errors by making it return true if all flushed or false if failed. We do **not** raise an exception here to keep it backwards compatible.

## 0.13.5
- Fix DeliveryReport `create_result#error` being nil despite an error being associated with it

## 0.13.4
- Always call initial poll on librdkafka to make sure oauth bearer cb is handled pre-operations.

## 0.13.3
- Bump librdkafka to 2.2.0

## 0.13.2
- Ensure operations counter decrement is fully thread-safe
- Bump librdkafka to 2.1.1

## 0.13.1
- Add offsets_for_times method on consumer (timflapper)

## 0.13.0 (2023-07-24)
- Support cooperative sticky partition assignment in the rebalance callback (methodmissing)
- Support both string and symbol header keys (ColinDKelley)
- Handle tombstone messages properly (kgalieva)
- Add topic name to delivery report (maeve)
- Allow string partitioner config (mollyegibson)
- Fix documented type for DeliveryReport#error (jimmydo)
- Bump librdkafka to 2.0.2 (lmaia)
- Use finalizers to cleanly exit producer and admin (thijsc)
- Lock access to the native kafka client (thijsc)
- Fix potential race condition in multi-threaded producer (mensfeld)
- Fix leaking FFI resources in specs (mensfeld)
- Improve specs stability (mensfeld)
- Make metadata request timeout configurable (mensfeld)
- call_on_partitions_assigned and call_on_partitions_revoked only get a tpl passed in (thijsc)
- Support `#assignment_lost?` on a consumer to check for involuntary assignment revocation (mensfeld)
- Expose `#name` on the consumer and producer (mensfeld)
- Introduce producer partitions count metadata cache (mensfeld)
- Retry metadta fetches on certain errors with a backoff (mensfeld)
- Do not lock access to underlying native kafka client and rely on Karafka granular locking (mensfeld)

## 0.12.3
- Include backtrace in non-raised binded errors.
- Include topic name in the delivery reports

## 0.12.2
- Increase the metadata default timeout from 250ms to 2 seconds. This should allow for working with remote clusters.

## 0.12.1
- Bumps librdkafka to 2.0.2 (lmaia)
- Add support for adding more partitions via Admin API

## 0.12.0 (2022-06-17)
- Bumps librdkafka to 1.9.0
- Fix crash on empty partition key (mensfeld)
- Pass the delivery handle to the callback (gvisokinskas)

## 0.11.0 (2021-11-17)
- Upgrade librdkafka to 1.8.2
- Bump supported minimum Ruby version to 2.6
- Better homebrew path detection

## 0.10.0 (2021-09-07)
- Upgrade librdkafka to 1.5.0
- Add error callback config

## 0.9.0 (2021-06-23)
- Fixes for Ruby 3.0
- Allow any callable object for callbacks (gremerritt)
- Reduce memory allocations in Rdkafka::Producer#produce (jturkel)
- Use queue as log callback to avoid unsafe calls from trap context (breunigs)
- Allow passing in topic configuration on create_topic (dezka)
- Add each_batch method to consumer (mgrosso)

## 0.8.1 (2020-12-07)
- Fix topic_flag behaviour and add tests for Metadata (geoff2k)
- Add topic admin interface (geoff2k)
- Raise an exception if @native_kafka is nil (geoff2k)
- Option to use zstd compression (jasonmartens)

## 0.8.0 (2020-06-02)
- Upgrade librdkafka to 1.4.0
- Integrate librdkafka metadata API and add partition_key (by Adithya-copart)
- Ruby 2.7 compatibility fix (by Geoff Thé)A
- Add error to delivery report (by Alex Stanovsky)
- Don't override CPPFLAGS and LDFLAGS if already set on Mac (by Hiroshi Hatake)
- Allow use of Rake 13.x and up (by Tomasz Pajor)

## 0.7.0 (2019-09-21)
- Bump librdkafka to 1.2.0 (by rob-as)
- Allow customizing the wait time for delivery report availability (by mensfeld)

## 0.6.0 (2019-07-23)
- Bump librdkafka to 1.1.0 (by Chris Gaffney)
- Implement seek (by breunigs)

## 0.5.0 (2019-04-11)
- Bump librdkafka to 1.0.0 (by breunigs)
- Add cluster and member information (by dmexe)
- Support message headers for consumer & producer (by dmexe)
- Add consumer rebalance listener (by dmexe)
- Implement pause/resume partitions (by dmexe)

## 0.4.2 (2019-01-12)
- Delivery callback for producer
- Document list param of commit method
- Use default Homebrew openssl location if present
- Consumer lag handles empty topics
- End iteration in consumer when it is closed
- Add support for storing message offsets
- Add missing runtime dependency to rake

## 0.4.1 (2018-10-19)
- Bump librdkafka to 0.11.6

## 0.4.0 (2018-09-24)
- Improvements in librdkafka archive download
- Add global statistics callback
- Use Time for timestamps, potentially breaking change if you
  rely on the previous behavior where it returns an integer with
  the number of milliseconds.
- Bump librdkafka to 0.11.5
- Implement TopicPartitionList in Ruby so we don't have to keep
  track of native objects.
- Support committing a topic partition list
- Add consumer assignment method

## 0.3.5 (2018-01-17)
- Fix crash when not waiting for delivery handles
- Run specs on Ruby 2.5

## 0.3.4 (2017-12-05)
- Bump librdkafka to 0.11.3

## 0.3.3 (2017-10-27)
- Fix bug that prevent display of `RdkafkaError` message

## 0.3.2 (2017-10-25)
- `add_topic` now supports using a partition count
- Add way to make errors clearer with an extra message
- Show topics in subscribe error message
- Show partition and topic in query watermark offsets error message

## 0.3.1 (2017-10-23)
- Bump librdkafka to 0.11.1
- Officially support ranges in `add_topic` for topic partition list.
- Add consumer lag calculator

## 0.3.0 (2017-10-17)
- Move both add topic methods to one `add_topic` in `TopicPartitionList`
- Add committed offsets to consumer
- Add query watermark offset to consumer

## 0.2.0 (2017-10-13)
- Some refactoring and add inline documentation

## 0.1.x (2017-09-10)
- Initial working version including producing and consuming<|MERGE_RESOLUTION|>--- conflicted
+++ resolved
@@ -1,12 +1,8 @@
 # Rdkafka Changelog
 
-<<<<<<< HEAD
 ## 0.14.11 (Unreleased)
-=======
-## 0.15.2 (Unreleased)
+- [Enhancement] Replace time poll based wait engine with an event based to improve response times on blocking operations and wait (nijikon + mensfeld)
 - [Change] The `wait_timeout` argument in `AbstractHandle.wait` method is deprecated and will be removed in future versions without replacement. We don't rely on it's value anymore (nijikon)
->>>>>>> c2d97644
-- [Enhancement] Replace time poll based wait engine with an event based to improve response times on blocking operations and wait (nijikon + mensfeld)
 
 ## 0.14.10 (2024-02-08)
 - [Fix] Background logger stops working after forking causing memory leaks (mensfeld).
@@ -47,16 +43,8 @@
 - **[Feature]** Add `Admin#create_partitions` (mensfeld)
 - **[Feature]** Add `Admin#delete_group` utility (piotaixr)
 - **[Feature]** Add Create and Delete ACL Feature To Admin Functions (vgnanasekaran)
-<<<<<<< HEAD
 - **[Enhancement]** Improve error reporting on `unknown_topic_or_part` and include missing topic (mensfeld)
 - **[Enhancement]** Improve error reporting on consumer polling errors (mensfeld)
-=======
-- **[Feature]** Support `#assignment_lost?` on a consumer to check for involuntary assignment revocation (mensfeld)
-- [Enhancement] Expose alternative way of managing consumer events via a separate queue (mensfeld)
-- [Enhancement] **Bump** librdkafka to 2.3.0 (mensfeld)
-- [Enhancement] Increase the `#lag` and `#query_watermark_offsets` default timeouts from 100ms to 1000ms. This will compensate for network glitches and remote clusters operations (mensfeld)
-- [Change] Use `SecureRandom.uuid` instead of `random` for test consumer groups (mensfeld)
->>>>>>> c2d97644
 
 ## 0.14.0 (2023-11-17)
 - [Enhancement] Bump librdkafka to 2.3.0
