# Rdkafka Changelog

<<<<<<< HEAD
## 0.17.4 (Unreleased)
- [Enhancement] Do not release GVL on `rd_kafka_name` (ferrous26)
=======
## 0.18.0 (Unreleased)
- [Enhancement] Update `librdkafka` to `2.5.0`
- [Enhancement] Do not release GVL on `rd_kafka_name` (ferrous26)
- [Patch] Patch cooperative-sticky assignments in librdkafka.
- [Fix] Mitigate a case where FFI would not restart the background events callback dispatcher in forks
>>>>>>> b1197f25
- [Fix] Fix unused variable reference in producer (lucasmvnascimento)

## 0.17.3 (2024-08-09)
- [Fix] Mitigate a case where FFI would not restart the background events callback dispatcher in forks.

## 0.17.2 (2024-08-07)
- [Enhancement] Support returning `#details` for errors that do have topic/partition related extra info.

## 0.17.1 (2024-08-01)
- [Enhancement] Support ability to release patches to librdkafka.
- [Patch] Patch cooperative-sticky assignments in librdkafka.

## 0.17.0 (2024-07-21)
- [Enhancement] Bump librdkafka to 2.5.0

## 0.16.1 (2024-07-10)
- [Feature] Add `#seek_by` to be able to seek for a message by topic, partition and offset (zinahia)
- [Change] Remove old producer timeout API warnings.
- [Fix] Switch to local release of librdkafka to mitigate its unavailability.

## 0.16.0 (2024-06-17)
- **[Breaking]** Messages without headers returned by `#poll` contain frozen empty hash.
- **[Breaking]** `HashWithSymbolKeysTreatedLikeStrings` has been removed so headers are regular hashes with string keys.
- [Enhancement] Bump librdkafka to 2.4.0
- [Enhancement] Save two objects on message produced and lower CPU usage on message produced with small improvements.
- [Fix] Remove support for Ruby 2.7. Supporting it was a bug since rest of the karafka ecosystem no longer supports it.

## 0.15.2 (2024-07-10)
- [Fix] Switch to local release of librdkafka to mitigate its unavailability.

## 0.15.1 (2024-05-09)
- **[Feature]** Provide ability to use topic config on a producer for custom behaviors per dispatch.
- [Enhancement] Use topic config reference cache for messages production to prevent topic objects allocation with each message.
- [Enhancement] Provide `Rrdkafka::Admin#describe_errors` to get errors descriptions (mensfeld)

## 0.15.0 (2024-04-26)
- **[Feature]** Oauthbearer token refresh callback (bruce-szalwinski-he)
- **[Feature]** Support incremental config describe + alter API (mensfeld)
- [Enhancement] name polling Thread as `rdkafka.native_kafka#<name>` (nijikon)
- [Enhancement] Replace time poll based wait engine with an event based to improve response times on blocking operations and wait (nijikon + mensfeld)
- [Enhancement] Allow for usage of the second regex engine of librdkafka by setting `RDKAFKA_DISABLE_REGEX_EXT` during build (mensfeld)
- [Enhancement] name polling Thread as `rdkafka.native_kafka#<name>` (nijikon)
- [Change] Allow for native kafka thread operations deferring and manual start for consumer, producer and admin.
- [Change] The `wait_timeout` argument in `AbstractHandle.wait` method is deprecated and will be removed in future versions without replacement. We don't rely on it's value anymore (nijikon)
- [Fix] Fix bogus case/when syntax. Levels 1, 2, and 6 previously defaulted to UNKNOWN (jjowdy)

## 0.14.11 (2024-07-10)
- [Fix] Switch to local release of librdkafka to mitigate its unavailability.

## 0.14.10 (2024-02-08)
- [Fix] Background logger stops working after forking causing memory leaks (mensfeld).

## 0.14.9 (2024-01-29)
- [Fix] Partition cache caches invalid `nil` result for `PARTITIONS_COUNT_TTL`.
- [Enhancement] Report `-1` instead of `nil` in case `partition_count` failure.

## 0.14.8 (2024-01-24)
- [Enhancement] Provide support for Nix OS (alexandriainfantino)
- [Enhancement] Skip intermediate array creation on delivery report callback execution (one per message) (mensfeld)

## 0.14.7 (2023-12-29)
- [Fix] Recognize that Karafka uses a custom partition object (fixed in 2.3.0) and ensure it is recognized.

## 0.14.6 (2023-12-29)
- **[Feature]** Support storing metadata alongside offsets via `rd_kafka_offsets_store` in `#store_offset` (mensfeld)
- [Enhancement] Increase the `#committed` default timeout from 1_200ms to 2000ms. This will compensate for network glitches and remote clusters operations and will align with metadata query timeout.

## 0.14.5 (2023-12-20)
- [Enhancement] Provide `label` producer handler and report reference for improved traceability.

## 0.14.4 (2023-12-19)
- [Enhancement] Add ability to store offsets in a transaction (mensfeld)

## 0.14.3 (2023-12-17)
- [Enhancement] Replace `rd_kafka_offset_store` with `rd_kafka_offsets_store` (mensfeld)
- [Fix] Missing ACL `RD_KAFKA_RESOURCE_BROKER` constant reference (mensfeld)
- [Change] Rename `matching_acl_pattern_type` to `matching_acl_resource_pattern_type` to align the whole API (mensfeld)

## 0.14.2 (2023-12-11)
- [Enhancement] Alias `topic_name` as `topic` in the delivery report (mensfeld)
- [Fix] Fix return type on `#rd_kafka_poll` (mensfeld)
- [Fix] `uint8_t` does not exist on Apple Silicon (mensfeld)

## 0.14.1 (2023-12-02)
- **[Feature]** Add `Admin#metadata` (mensfeld)
- **[Feature]** Add `Admin#create_partitions` (mensfeld)
- **[Feature]** Add `Admin#delete_group` utility (piotaixr)
- **[Feature]** Add Create and Delete ACL Feature To Admin Functions (vgnanasekaran)
- **[Enhancement]** Improve error reporting on `unknown_topic_or_part` and include missing topic (mensfeld)
- **[Enhancement]** Improve error reporting on consumer polling errors (mensfeld)

## 0.14.0 (2023-11-17)
- [Enhancement] Bump librdkafka to 2.3.0
- [Enhancement] Increase the `#lag` and `#query_watermark_offsets` default timeouts from 100ms to 1000ms. This will compensate for network glitches and remote clusters operations.

## 0.13.10 (2024-07-10)
- [Fix] Switch to local release of librdkafka to mitigate its unavailability.

## 0.13.9 (2023-11-07)
- [Enhancement] Expose alternative way of managing consumer events via a separate queue.
- [Enhancement] Allow for setting `statistics_callback` as nil to reset predefined settings configured by a different gem.

## 0.13.8 (2023-10-31)
- [Enhancement] Get consumer position (thijsc & mensfeld)

## 0.13.7 (2023-10-31)
- [Change] Drop support for Ruby 2.6 due to incompatibilities in usage of `ObjectSpace::WeakMap`
- [Fix] Fix dangling Opaque references.

## 0.13.6 (2023-10-17)
- **[Feature]** Support transactions API in the producer
- [Enhancement] Add `raise_response_error` flag to the `Rdkafka::AbstractHandle`.
- [Enhancement] Provide `#purge` to remove any outstanding requests from the producer.
- [Enhancement] Fix `#flush` does not handle the timeouts errors by making it return true if all flushed or false if failed. We do **not** raise an exception here to keep it backwards compatible.

## 0.13.5
- Fix DeliveryReport `create_result#error` being nil despite an error being associated with it

## 0.13.4
- Always call initial poll on librdkafka to make sure oauth bearer cb is handled pre-operations.

## 0.13.3
- Bump librdkafka to 2.2.0

## 0.13.2
- Ensure operations counter decrement is fully thread-safe
- Bump librdkafka to 2.1.1

## 0.13.1
- Add offsets_for_times method on consumer (timflapper)

## 0.13.0 (2023-07-24)
- Support cooperative sticky partition assignment in the rebalance callback (methodmissing)
- Support both string and symbol header keys (ColinDKelley)
- Handle tombstone messages properly (kgalieva)
- Add topic name to delivery report (maeve)
- Allow string partitioner config (mollyegibson)
- Fix documented type for DeliveryReport#error (jimmydo)
- Bump librdkafka to 2.0.2 (lmaia)
- Use finalizers to cleanly exit producer and admin (thijsc)
- Lock access to the native kafka client (thijsc)
- Fix potential race condition in multi-threaded producer (mensfeld)
- Fix leaking FFI resources in specs (mensfeld)
- Improve specs stability (mensfeld)
- Make metadata request timeout configurable (mensfeld)
- call_on_partitions_assigned and call_on_partitions_revoked only get a tpl passed in (thijsc)
- Support `#assignment_lost?` on a consumer to check for involuntary assignment revocation (mensfeld)
- Expose `#name` on the consumer and producer (mensfeld)
- Introduce producer partitions count metadata cache (mensfeld)
- Retry metadta fetches on certain errors with a backoff (mensfeld)
- Do not lock access to underlying native kafka client and rely on Karafka granular locking (mensfeld)

## 0.12.4 (2024-07-10)
- [Fix] Switch to local release of librdkafka to mitigate its unavailability.

## 0.12.3
- Include backtrace in non-raised binded errors.
- Include topic name in the delivery reports

## 0.12.2
- Increase the metadata default timeout from 250ms to 2 seconds. This should allow for working with remote clusters.

## 0.12.1
- Bumps librdkafka to 2.0.2 (lmaia)
- Add support for adding more partitions via Admin API

## 0.12.0 (2022-06-17)
- Bumps librdkafka to 1.9.0
- Fix crash on empty partition key (mensfeld)
- Pass the delivery handle to the callback (gvisokinskas)

## 0.11.0 (2021-11-17)
- Upgrade librdkafka to 1.8.2
- Bump supported minimum Ruby version to 2.6
- Better homebrew path detection

## 0.10.0 (2021-09-07)
- Upgrade librdkafka to 1.5.0
- Add error callback config

## 0.9.0 (2021-06-23)
- Fixes for Ruby 3.0
- Allow any callable object for callbacks (gremerritt)
- Reduce memory allocations in Rdkafka::Producer#produce (jturkel)
- Use queue as log callback to avoid unsafe calls from trap context (breunigs)
- Allow passing in topic configuration on create_topic (dezka)
- Add each_batch method to consumer (mgrosso)

## 0.8.1 (2020-12-07)
- Fix topic_flag behaviour and add tests for Metadata (geoff2k)
- Add topic admin interface (geoff2k)
- Raise an exception if @native_kafka is nil (geoff2k)
- Option to use zstd compression (jasonmartens)

## 0.8.0 (2020-06-02)
- Upgrade librdkafka to 1.4.0
- Integrate librdkafka metadata API and add partition_key (by Adithya-copart)
- Ruby 2.7 compatibility fix (by Geoff Thé)A
- Add error to delivery report (by Alex Stanovsky)
- Don't override CPPFLAGS and LDFLAGS if already set on Mac (by Hiroshi Hatake)
- Allow use of Rake 13.x and up (by Tomasz Pajor)

## 0.7.0 (2019-09-21)
- Bump librdkafka to 1.2.0 (by rob-as)
- Allow customizing the wait time for delivery report availability (by mensfeld)

## 0.6.0 (2019-07-23)
- Bump librdkafka to 1.1.0 (by Chris Gaffney)
- Implement seek (by breunigs)

## 0.5.0 (2019-04-11)
- Bump librdkafka to 1.0.0 (by breunigs)
- Add cluster and member information (by dmexe)
- Support message headers for consumer & producer (by dmexe)
- Add consumer rebalance listener (by dmexe)
- Implement pause/resume partitions (by dmexe)

## 0.4.2 (2019-01-12)
- Delivery callback for producer
- Document list param of commit method
- Use default Homebrew openssl location if present
- Consumer lag handles empty topics
- End iteration in consumer when it is closed
- Add support for storing message offsets
- Add missing runtime dependency to rake

## 0.4.1 (2018-10-19)
- Bump librdkafka to 0.11.6

## 0.4.0 (2018-09-24)
- Improvements in librdkafka archive download
- Add global statistics callback
- Use Time for timestamps, potentially breaking change if you
  rely on the previous behavior where it returns an integer with
  the number of milliseconds.
- Bump librdkafka to 0.11.5
- Implement TopicPartitionList in Ruby so we don't have to keep
  track of native objects.
- Support committing a topic partition list
- Add consumer assignment method

## 0.3.5 (2018-01-17)
- Fix crash when not waiting for delivery handles
- Run specs on Ruby 2.5

## 0.3.4 (2017-12-05)
- Bump librdkafka to 0.11.3

## 0.3.3 (2017-10-27)
- Fix bug that prevent display of `RdkafkaError` message

## 0.3.2 (2017-10-25)
- `add_topic` now supports using a partition count
- Add way to make errors clearer with an extra message
- Show topics in subscribe error message
- Show partition and topic in query watermark offsets error message

## 0.3.1 (2017-10-23)
- Bump librdkafka to 0.11.1
- Officially support ranges in `add_topic` for topic partition list.
- Add consumer lag calculator

## 0.3.0 (2017-10-17)
- Move both add topic methods to one `add_topic` in `TopicPartitionList`
- Add committed offsets to consumer
- Add query watermark offset to consumer

## 0.2.0 (2017-10-13)
- Some refactoring and add inline documentation

## 0.1.x (2017-09-10)
- Initial working version including producing and consuming<|MERGE_RESOLUTION|>--- conflicted
+++ resolved
@@ -1,15 +1,10 @@
 # Rdkafka Changelog
 
-<<<<<<< HEAD
-## 0.17.4 (Unreleased)
-- [Enhancement] Do not release GVL on `rd_kafka_name` (ferrous26)
-=======
 ## 0.18.0 (Unreleased)
 - [Enhancement] Update `librdkafka` to `2.5.0`
 - [Enhancement] Do not release GVL on `rd_kafka_name` (ferrous26)
 - [Patch] Patch cooperative-sticky assignments in librdkafka.
 - [Fix] Mitigate a case where FFI would not restart the background events callback dispatcher in forks
->>>>>>> b1197f25
 - [Fix] Fix unused variable reference in producer (lucasmvnascimento)
 
 ## 0.17.3 (2024-08-09)
