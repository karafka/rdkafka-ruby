--- conflicted
+++ resolved
@@ -217,10 +217,6 @@
     StatsCallback = FFI::Function.new(
       :int, [:pointer, :string, :int, :pointer]
     ) do |_client_ptr, json, _json_len, _opaque|
-<<<<<<< HEAD
-
-=======
->>>>>>> a67ac6d3
       if Rdkafka::Config.statistics_callback
         stats = JSON.parse(json)
 
