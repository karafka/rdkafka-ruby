# Rdkafka Changelog

## 0.15.1 (Unreleased)
<<<<<<< HEAD
- [Enhancement] Alias `topic_name` as `topic` in the delivery report (mensfeld)
=======
- [Fix] Fix return type on `#rd_kafka_poll` (mensfeld)
>>>>>>> d36a1580

## 0.15.0 (2023-12-03)
- **[Feature]** Add `Admin#metadata` (mensfeld)
- **[Feature]** Add `Admin#create_partitions` (mensfeld)
- **[Feature]** Add `Admin#delete_group` utility (piotaixr)
- **[Feature]** Add Create and Delete ACL Feature To Admin Functions (vgnanasekaran)
- **[Feature]** Support `#assignment_lost?` on a consumer to check for involuntary assignment revocation (mensfeld)
- [Enhancement] Expose alternative way of managing consumer events via a separate queue (mensfeld) 
- [Enhancement] **Bump** librdkafka to 2.3.0 (mensfeld)
- [Enhancement] Increase the `#lag` and `#query_watermark_offsets` default timeouts from 100ms to 1000ms. This will compensate for network glitches and remote clusters operations (mensfeld)
- [Change] Use `SecureRandom.uuid` instead of `random` for test consumer groups (mensfeld)

## 0.14.0 (2023-11-21)
- [Enhancement] Add `raise_response_error` flag to the `Rdkafka::AbstractHandle`.
- [Enhancement] Allow for setting `statistics_callback` as nil to reset predefined settings configured by a different gem (mensfeld)
- [Enhancement] Get consumer position (thijsc & mensfeld)
- [Enhancement] Provide `#purge` to remove any outstanding requests from the producer (mensfeld)
- [Enhancement] Update `librdkafka` to `2.2.0` (mensfeld)
- [Enhancement] Introduce producer partitions count metadata cache (mensfeld)
- [Enhancement] Increase metadata timeout request from `250 ms` to `2000 ms` default to allow for remote cluster operations via `rdkafka-ruby` (mensfeld)
- [Enhancement] Introduce `#name` for producers and consumers (mensfeld)
- [Enhancement] Include backtrace in non-raised binded errors (mensfeld)
- [Fix] Reference to Opaque is not released when Admin, Consumer or Producer is closed (mensfeld)
- [Fix] Trigger `#poll` on native kafka creation to handle oauthbearer cb (mensfeld)
- [Fix] `#flush` does not handle the timeouts errors by making it return `true` if all flushed or `false` if failed. We do **not** raise an exception here to keep it backwards compatible (mensfeld)
- [Change] Remove support for Ruby 2.6 due to it being EOL and WeakMap incompatibilities (mensfeld)
- [Change] Update Kafka Docker with Confluent KRaft (mensfeld)
- [Change] Update librdkafka repo reference from edenhill to confluentinc (mensfeld)

## 0.13.0 (2023-07-24)
- Support cooperative sticky partition assignment in the rebalance callback (methodmissing)
- Support both string and symbol header keys (ColinDKelley)
- Handle tombstone messages properly (kgalieva)
- Add topic name to delivery report (maeve)
- Allow string partitioner config (mollyegibson)
- Fix documented type for DeliveryReport#error (jimmydo)
- Bump librdkafka to 2.0.2 (lmaia)
- Use finalizers to cleanly exit producer and admin (thijsc)
- Lock access to the native kafka client (thijsc)
- Fix potential race condition in multi-threaded producer (mensfeld)
- Fix leaking FFI resources in specs (mensfeld)
- Improve specs stability (mensfeld)
- Make metadata request timeout configurable (mensfeld)
- call_on_partitions_assigned and call_on_partitions_revoked only get a tpl passed in (thijsc)

## 0.12.0 (2022-06-17)
- Bumps librdkafka to 1.9.0
- Fix crash on empty partition key (mensfeld)
- Pass the delivery handle to the callback (gvisokinskas)

## 0.11.0 (2021-11-17)
- Upgrade librdkafka to 1.8.2
- Bump supported minimum Ruby version to 2.6
- Better homebrew path detection

## 0.10.0 (2021-09-07)
- Upgrade librdkafka to 1.5.0
- Add error callback config

## 0.9.0 (2021-06-23)
- Fixes for Ruby 3.0
- Allow any callable object for callbacks (gremerritt)
- Reduce memory allocations in Rdkafka::Producer#produce (jturkel)
- Use queue as log callback to avoid unsafe calls from trap context (breunigs)
- Allow passing in topic configuration on create_topic (dezka)
- Add each_batch method to consumer (mgrosso)

## 0.8.1 (2020-12-07)
- Fix topic_flag behaviour and add tests for Metadata (geoff2k)
- Add topic admin interface (geoff2k)
- Raise an exception if @native_kafka is nil (geoff2k)
- Option to use zstd compression (jasonmartens)

## 0.8.0 (2020-06-02)
- Upgrade librdkafka to 1.4.0
- Integrate librdkafka metadata API and add partition_key (by Adithya-copart)
- Ruby 2.7 compatibility fix (by Geoff Thé)A
- Add error to delivery report (by Alex Stanovsky)
- Don't override CPPFLAGS and LDFLAGS if already set on Mac (by Hiroshi Hatake)
- Allow use of Rake 13.x and up (by Tomasz Pajor)

## 0.7.0 (2019-09-21)
- Bump librdkafka to 1.2.0 (by rob-as)
- Allow customizing the wait time for delivery report availability (by mensfeld)

## 0.6.0 (2019-07-23)
- Bump librdkafka to 1.1.0 (by Chris Gaffney)
- Implement seek (by breunigs)

## 0.5.0 (2019-04-11)
- Bump librdkafka to 1.0.0 (by breunigs)
- Add cluster and member information (by dmexe)
- Support message headers for consumer & producer (by dmexe)
- Add consumer rebalance listener (by dmexe)
- Implement pause/resume partitions (by dmexe)

## 0.4.2 (2019-01-12)
- Delivery callback for producer
- Document list param of commit method
- Use default Homebrew openssl location if present
- Consumer lag handles empty topics
- End iteration in consumer when it is closed
- Add support for storing message offsets
- Add missing runtime dependency to rake

## 0.4.1 (2018-10-19)
- Bump librdkafka to 0.11.6

## 0.4.0 (2018-09-24)
- Improvements in librdkafka archive download
- Add global statistics callback
- Use Time for timestamps, potentially breaking change if you
  rely on the previous behavior where it returns an integer with
  the number of milliseconds.
- Bump librdkafka to 0.11.5
- Implement TopicPartitionList in Ruby so we don't have to keep
  track of native objects.
- Support committing a topic partition list
- Add consumer assignment method

## 0.3.5 (2018-01-17)
- Fix crash when not waiting for delivery handles
- Run specs on Ruby 2.5

## 0.3.4 (2017-12-05)
- Bump librdkafka to 0.11.3

## 0.3.3 (2017-10-27)
- Fix bug that prevent display of `RdkafkaError` message

## 0.3.2 (2017-10-25)
- `add_topic` now supports using a partition count
- Add way to make errors clearer with an extra message
- Show topics in subscribe error message
- Show partition and topic in query watermark offsets error message

## 0.3.1 (2017-10-23)
- Bump librdkafka to 0.11.1
- Officially support ranges in `add_topic` for topic partition list.
- Add consumer lag calculator

## 0.3.0 (2017-10-17)
- Move both add topic methods to one `add_topic` in `TopicPartitionList`
- Add committed offsets to consumer
- Add query watermark offset to consumer

## 0.2.0 (2017-10-13)
- Some refactoring and add inline documentation

## 0.1.x (2017-09-10)
- Initial working version including producing and consuming<|MERGE_RESOLUTION|>--- conflicted
+++ resolved
@@ -1,11 +1,8 @@
 # Rdkafka Changelog
 
 ## 0.15.1 (Unreleased)
-<<<<<<< HEAD
 - [Enhancement] Alias `topic_name` as `topic` in the delivery report (mensfeld)
-=======
 - [Fix] Fix return type on `#rd_kafka_poll` (mensfeld)
->>>>>>> d36a1580
 
 ## 0.15.0 (2023-12-03)
 - **[Feature]** Add `Admin#metadata` (mensfeld)
