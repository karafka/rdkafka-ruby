# Rdkafka Changelog

<<<<<<< HEAD
## 0.15.0 (Unreleased)
- [Feature] Support incremental config describe + alter API.
- [Enhancement] Replace time poll based wait engine with an event based to improve response times on blocking operations and wait (nijikon + mensfeld)
- [Change] The `wait_timeout` argument in `AbstractHandle.wait` method is deprecated and will be removed in future versions without replacement. We don't rely on it's value anymore (nijikon)

## 0.14.10 (2024-02-08)
- [Fix] Background logger stops working after forking causing memory leaks (mensfeld).

## 0.14.9 (2024-01-29)
- [Fix] Partition cache caches invalid `nil` result for `PARTITIONS_COUNT_TTL`.
- [Enhancement] Report `-1` instead of `nil` in case `partition_count` failure.
=======
## 0.15.2 (Unreleased)
- **[Feature]** Oauthbearer token refresh callback (bruce-szalwinski-he)
- [Enhancement] Replace time poll based wait engine with an event based to improve response times on blocking operations and wait (nijikon + mensfeld)
- [Change] The `wait_timeout` argument in `AbstractHandle.wait` method is deprecated and will be removed in future versions without replacement. We don't rely on it's value anymore (nijikon)
- [Fix] Background logger stops working after forking causing memory leaks (mensfeld)
>>>>>>> c91e4396

## 0.14.8 (2024-01-24)
- [Enhancement] Provide support for Nix OS (alexandriainfantino)
- [Enhancement] Skip intermediate array creation on delivery report callback execution (one per message) (mensfeld)

## 0.14.7 (2023-12-29)
- [Fix] Recognize that Karafka uses a custom partition object (fixed in 2.3.0) and ensure it is recognized.

## 0.14.6 (2023-12-29)
- **[Feature]** Support storing metadata alongside offsets via `rd_kafka_offsets_store` in `#store_offset` (mensfeld)
- [Enhancement] Increase the `#committed` default timeout from 1_200ms to 2000ms. This will compensate for network glitches and remote clusters operations and will align with metadata query timeout.

## 0.14.5 (2023-12-20)
- [Enhancement] Provide `label` producer handler and report reference for improved traceability.

## 0.14.4 (2023-12-19)
- [Enhancement] Add ability to store offsets in a transaction (mensfeld)

## 0.14.3 (2023-12-17)
- [Enhancement] Replace `rd_kafka_offset_store` with `rd_kafka_offsets_store` (mensfeld)
- [Fix] Missing ACL `RD_KAFKA_RESOURCE_BROKER` constant reference (mensfeld)
- [Change] Rename `matching_acl_pattern_type` to `matching_acl_resource_pattern_type` to align the whole API (mensfeld)

## 0.14.2 (2023-12-11)
- [Enhancement] Alias `topic_name` as `topic` in the delivery report (mensfeld)
- [Fix] Fix return type on `#rd_kafka_poll` (mensfeld)
- [Fix] `uint8_t` does not exist on Apple Silicon (mensfeld)

## 0.14.1 (2023-12-02)
- **[Feature]** Add `Admin#metadata` (mensfeld)
- **[Feature]** Add `Admin#create_partitions` (mensfeld)
- **[Feature]** Add `Admin#delete_group` utility (piotaixr)
- **[Feature]** Add Create and Delete ACL Feature To Admin Functions (vgnanasekaran)
- **[Enhancement]** Improve error reporting on `unknown_topic_or_part` and include missing topic (mensfeld)
- **[Enhancement]** Improve error reporting on consumer polling errors (mensfeld)

## 0.14.0 (2023-11-17)
- [Enhancement] Bump librdkafka to 2.3.0
- [Enhancement] Increase the `#lag` and `#query_watermark_offsets` default timeouts from 100ms to 1000ms. This will compensate for network glitches and remote clusters operations.

## 0.13.9 (2023-11-07)
- [Enhancement] Expose alternative way of managing consumer events via a separate queue.
- [Enhancement] Allow for setting `statistics_callback` as nil to reset predefined settings configured by a different gem.

## 0.13.8 (2023-10-31)
- [Enhancement] Get consumer position (thijsc & mensfeld)

## 0.13.7 (2023-10-31)
- [Change] Drop support for Ruby 2.6 due to incompatibilities in usage of `ObjectSpace::WeakMap`
- [Fix] Fix dangling Opaque references.

## 0.13.6 (2023-10-17)
- **[Feature]** Support transactions API in the producer
- [Enhancement] Add `raise_response_error` flag to the `Rdkafka::AbstractHandle`.
- [Enhancement] Provide `#purge` to remove any outstanding requests from the producer.
- [Enhancement] Fix `#flush` does not handle the timeouts errors by making it return true if all flushed or false if failed. We do **not** raise an exception here to keep it backwards compatible.

## 0.13.5
- Fix DeliveryReport `create_result#error` being nil despite an error being associated with it

## 0.13.4
- Always call initial poll on librdkafka to make sure oauth bearer cb is handled pre-operations.

## 0.13.3
- Bump librdkafka to 2.2.0

## 0.13.2
- Ensure operations counter decrement is fully thread-safe
- Bump librdkafka to 2.1.1

## 0.13.1
- Add offsets_for_times method on consumer (timflapper)

## 0.13.0 (2023-07-24)
- Support cooperative sticky partition assignment in the rebalance callback (methodmissing)
- Support both string and symbol header keys (ColinDKelley)
- Handle tombstone messages properly (kgalieva)
- Add topic name to delivery report (maeve)
- Allow string partitioner config (mollyegibson)
- Fix documented type for DeliveryReport#error (jimmydo)
- Bump librdkafka to 2.0.2 (lmaia)
- Use finalizers to cleanly exit producer and admin (thijsc)
- Lock access to the native kafka client (thijsc)
- Fix potential race condition in multi-threaded producer (mensfeld)
- Fix leaking FFI resources in specs (mensfeld)
- Improve specs stability (mensfeld)
- Make metadata request timeout configurable (mensfeld)
- call_on_partitions_assigned and call_on_partitions_revoked only get a tpl passed in (thijsc)
- Support `#assignment_lost?` on a consumer to check for involuntary assignment revocation (mensfeld)
- Expose `#name` on the consumer and producer (mensfeld)
- Introduce producer partitions count metadata cache (mensfeld)
- Retry metadta fetches on certain errors with a backoff (mensfeld)
- Do not lock access to underlying native kafka client and rely on Karafka granular locking (mensfeld)

## 0.12.3
- Include backtrace in non-raised binded errors.
- Include topic name in the delivery reports

## 0.12.2
- Increase the metadata default timeout from 250ms to 2 seconds. This should allow for working with remote clusters.

## 0.12.1
- Bumps librdkafka to 2.0.2 (lmaia)
- Add support for adding more partitions via Admin API

## 0.12.0 (2022-06-17)
- Bumps librdkafka to 1.9.0
- Fix crash on empty partition key (mensfeld)
- Pass the delivery handle to the callback (gvisokinskas)

## 0.11.0 (2021-11-17)
- Upgrade librdkafka to 1.8.2
- Bump supported minimum Ruby version to 2.6
- Better homebrew path detection

## 0.10.0 (2021-09-07)
- Upgrade librdkafka to 1.5.0
- Add error callback config

## 0.9.0 (2021-06-23)
- Fixes for Ruby 3.0
- Allow any callable object for callbacks (gremerritt)
- Reduce memory allocations in Rdkafka::Producer#produce (jturkel)
- Use queue as log callback to avoid unsafe calls from trap context (breunigs)
- Allow passing in topic configuration on create_topic (dezka)
- Add each_batch method to consumer (mgrosso)

## 0.8.1 (2020-12-07)
- Fix topic_flag behaviour and add tests for Metadata (geoff2k)
- Add topic admin interface (geoff2k)
- Raise an exception if @native_kafka is nil (geoff2k)
- Option to use zstd compression (jasonmartens)

## 0.8.0 (2020-06-02)
- Upgrade librdkafka to 1.4.0
- Integrate librdkafka metadata API and add partition_key (by Adithya-copart)
- Ruby 2.7 compatibility fix (by Geoff Thé)A
- Add error to delivery report (by Alex Stanovsky)
- Don't override CPPFLAGS and LDFLAGS if already set on Mac (by Hiroshi Hatake)
- Allow use of Rake 13.x and up (by Tomasz Pajor)

## 0.7.0 (2019-09-21)
- Bump librdkafka to 1.2.0 (by rob-as)
- Allow customizing the wait time for delivery report availability (by mensfeld)

## 0.6.0 (2019-07-23)
- Bump librdkafka to 1.1.0 (by Chris Gaffney)
- Implement seek (by breunigs)

## 0.5.0 (2019-04-11)
- Bump librdkafka to 1.0.0 (by breunigs)
- Add cluster and member information (by dmexe)
- Support message headers for consumer & producer (by dmexe)
- Add consumer rebalance listener (by dmexe)
- Implement pause/resume partitions (by dmexe)

## 0.4.2 (2019-01-12)
- Delivery callback for producer
- Document list param of commit method
- Use default Homebrew openssl location if present
- Consumer lag handles empty topics
- End iteration in consumer when it is closed
- Add support for storing message offsets
- Add missing runtime dependency to rake

## 0.4.1 (2018-10-19)
- Bump librdkafka to 0.11.6

## 0.4.0 (2018-09-24)
- Improvements in librdkafka archive download
- Add global statistics callback
- Use Time for timestamps, potentially breaking change if you
  rely on the previous behavior where it returns an integer with
  the number of milliseconds.
- Bump librdkafka to 0.11.5
- Implement TopicPartitionList in Ruby so we don't have to keep
  track of native objects.
- Support committing a topic partition list
- Add consumer assignment method

## 0.3.5 (2018-01-17)
- Fix crash when not waiting for delivery handles
- Run specs on Ruby 2.5

## 0.3.4 (2017-12-05)
- Bump librdkafka to 0.11.3

## 0.3.3 (2017-10-27)
- Fix bug that prevent display of `RdkafkaError` message

## 0.3.2 (2017-10-25)
- `add_topic` now supports using a partition count
- Add way to make errors clearer with an extra message
- Show topics in subscribe error message
- Show partition and topic in query watermark offsets error message

## 0.3.1 (2017-10-23)
- Bump librdkafka to 0.11.1
- Officially support ranges in `add_topic` for topic partition list.
- Add consumer lag calculator

## 0.3.0 (2017-10-17)
- Move both add topic methods to one `add_topic` in `TopicPartitionList`
- Add committed offsets to consumer
- Add query watermark offset to consumer

## 0.2.0 (2017-10-13)
- Some refactoring and add inline documentation

## 0.1.x (2017-09-10)
- Initial working version including producing and consuming<|MERGE_RESOLUTION|>--- conflicted
+++ resolved
@@ -1,8 +1,8 @@
 # Rdkafka Changelog
 
-<<<<<<< HEAD
 ## 0.15.0 (Unreleased)
-- [Feature] Support incremental config describe + alter API.
+- **[Feature]** Oauthbearer token refresh callback (bruce-szalwinski-he)
+- **[Feature]** Support incremental config describe + alter API (mensfeld)
 - [Enhancement] Replace time poll based wait engine with an event based to improve response times on blocking operations and wait (nijikon + mensfeld)
 - [Change] The `wait_timeout` argument in `AbstractHandle.wait` method is deprecated and will be removed in future versions without replacement. We don't rely on it's value anymore (nijikon)
 
@@ -12,13 +12,6 @@
 ## 0.14.9 (2024-01-29)
 - [Fix] Partition cache caches invalid `nil` result for `PARTITIONS_COUNT_TTL`.
 - [Enhancement] Report `-1` instead of `nil` in case `partition_count` failure.
-=======
-## 0.15.2 (Unreleased)
-- **[Feature]** Oauthbearer token refresh callback (bruce-szalwinski-he)
-- [Enhancement] Replace time poll based wait engine with an event based to improve response times on blocking operations and wait (nijikon + mensfeld)
-- [Change] The `wait_timeout` argument in `AbstractHandle.wait` method is deprecated and will be removed in future versions without replacement. We don't rely on it's value anymore (nijikon)
-- [Fix] Background logger stops working after forking causing memory leaks (mensfeld)
->>>>>>> c91e4396
 
 ## 0.14.8 (2024-01-24)
 - [Enhancement] Provide support for Nix OS (alexandriainfantino)
