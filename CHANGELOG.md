# Rdkafka Changelog

<<<<<<< HEAD
## 0.14.2 (2023-12-11)
=======
## 0.15.1 (Unreleased)
- [Enhancement] Replace `rd_kafka_offset_store` with `rd_kafka_offsets_store` (mensfeld)
>>>>>>> 5ddf2315
- [Enhancement] Alias `topic_name` as `topic` in the delivery report (mensfeld)
- [Fix] Fix return type on `#rd_kafka_poll` (mensfeld)
- [Fix] `uint8_t` does not exist on Apple Silicon (mensfeld)

## 0.14.1 (2023-12-02)
- **[Feature]** Add `Admin#metadata` (mensfeld)
- **[Feature]** Add `Admin#create_partitions` (mensfeld)
- **[Feature]** Add `Admin#delete_group` utility (piotaixr)
- **[Feature]** Add Create and Delete ACL Feature To Admin Functions (vgnanasekaran)
- **[Enhancement]** Improve error reporting on `unknown_topic_or_part` and include missing topic (mensfeld)
- **[Enhancement]** Improve error reporting on consumer polling errors (mensfeld)

## 0.14.0 (2023-11-17)
- [Enhancement] Bump librdkafka to 2.3.0
- [Enhancement] Increase the `#lag` and `#query_watermark_offsets` default timeouts from 100ms to 1000ms. This will compensate for network glitches and remote clusters operations.

## 0.13.9 (2023-11-07)
- [Enhancement] Expose alternative way of managing consumer events via a separate queue.
- [Enhancement] Allow for setting `statistics_callback` as nil to reset predefined settings configured by a different gem.

## 0.13.8 (2023-10-31)
- [Enhancement] Get consumer position (thijsc & mensfeld)

## 0.13.7 (2023-10-31)
- [Change] Drop support for Ruby 2.6 due to incompatibilities in usage of `ObjectSpace::WeakMap`
- [Fix] Fix dangling Opaque references.

## 0.13.6 (2023-10-17)
- **[Feature]** Support transactions API in the producer
- [Enhancement] Add `raise_response_error` flag to the `Rdkafka::AbstractHandle`.
- [Enhancement] Provide `#purge` to remove any outstanding requests from the producer.
- [Enhancement] Fix `#flush` does not handle the timeouts errors by making it return true if all flushed or false if failed. We do **not** raise an exception here to keep it backwards compatible.

## 0.13.5
- Fix DeliveryReport `create_result#error` being nil despite an error being associated with it

## 0.13.4
- Always call initial poll on librdkafka to make sure oauth bearer cb is handled pre-operations.

## 0.13.3
- Bump librdkafka to 2.2.0

## 0.13.2
- Ensure operations counter decrement is fully thread-safe
- Bump librdkafka to 2.1.1

## 0.13.1
- Add offsets_for_times method on consumer (timflapper)

## 0.13.0 (2023-07-24)
- Support cooperative sticky partition assignment in the rebalance callback (methodmissing)
- Support both string and symbol header keys (ColinDKelley)
- Handle tombstone messages properly (kgalieva)
- Add topic name to delivery report (maeve)
- Allow string partitioner config (mollyegibson)
- Fix documented type for DeliveryReport#error (jimmydo)
- Bump librdkafka to 2.0.2 (lmaia)
- Use finalizers to cleanly exit producer and admin (thijsc)
- Lock access to the native kafka client (thijsc)
- Fix potential race condition in multi-threaded producer (mensfeld)
- Fix leaking FFI resources in specs (mensfeld)
- Improve specs stability (mensfeld)
- Make metadata request timeout configurable (mensfeld)
- call_on_partitions_assigned and call_on_partitions_revoked only get a tpl passed in (thijsc)
- Support `#assignment_lost?` on a consumer to check for involuntary assignment revocation (mensfeld)
- Expose `#name` on the consumer and producer (mensfeld)
- Introduce producer partitions count metadata cache (mensfeld)
- Retry metadta fetches on certain errors with a backoff (mensfeld)
- Do not lock access to underlying native kafka client and rely on Karafka granular locking (mensfeld)

## 0.12.3
- Include backtrace in non-raised binded errors.
- Include topic name in the delivery reports

## 0.12.2
- Increase the metadata default timeout from 250ms to 2 seconds. This should allow for working with remote clusters.

## 0.12.1
- Bumps librdkafka to 2.0.2 (lmaia)
- Add support for adding more partitions via Admin API

## 0.12.0 (2022-06-17)
- Bumps librdkafka to 1.9.0
- Fix crash on empty partition key (mensfeld)
- Pass the delivery handle to the callback (gvisokinskas)

## 0.11.0 (2021-11-17)
- Upgrade librdkafka to 1.8.2
- Bump supported minimum Ruby version to 2.6
- Better homebrew path detection

## 0.10.0 (2021-09-07)
- Upgrade librdkafka to 1.5.0
- Add error callback config

## 0.9.0 (2021-06-23)
- Fixes for Ruby 3.0
- Allow any callable object for callbacks (gremerritt)
- Reduce memory allocations in Rdkafka::Producer#produce (jturkel)
- Use queue as log callback to avoid unsafe calls from trap context (breunigs)
- Allow passing in topic configuration on create_topic (dezka)
- Add each_batch method to consumer (mgrosso)

## 0.8.1 (2020-12-07)
- Fix topic_flag behaviour and add tests for Metadata (geoff2k)
- Add topic admin interface (geoff2k)
- Raise an exception if @native_kafka is nil (geoff2k)
- Option to use zstd compression (jasonmartens)

## 0.8.0 (2020-06-02)
- Upgrade librdkafka to 1.4.0
- Integrate librdkafka metadata API and add partition_key (by Adithya-copart)
- Ruby 2.7 compatibility fix (by Geoff Thé)A
- Add error to delivery report (by Alex Stanovsky)
- Don't override CPPFLAGS and LDFLAGS if already set on Mac (by Hiroshi Hatake)
- Allow use of Rake 13.x and up (by Tomasz Pajor)

## 0.7.0 (2019-09-21)
- Bump librdkafka to 1.2.0 (by rob-as)
- Allow customizing the wait time for delivery report availability (by mensfeld)

## 0.6.0 (2019-07-23)
- Bump librdkafka to 1.1.0 (by Chris Gaffney)
- Implement seek (by breunigs)

## 0.5.0 (2019-04-11)
- Bump librdkafka to 1.0.0 (by breunigs)
- Add cluster and member information (by dmexe)
- Support message headers for consumer & producer (by dmexe)
- Add consumer rebalance listener (by dmexe)
- Implement pause/resume partitions (by dmexe)

## 0.4.2 (2019-01-12)
- Delivery callback for producer
- Document list param of commit method
- Use default Homebrew openssl location if present
- Consumer lag handles empty topics
- End iteration in consumer when it is closed
- Add support for storing message offsets
- Add missing runtime dependency to rake

## 0.4.1 (2018-10-19)
- Bump librdkafka to 0.11.6

## 0.4.0 (2018-09-24)
- Improvements in librdkafka archive download
- Add global statistics callback
- Use Time for timestamps, potentially breaking change if you
  rely on the previous behavior where it returns an integer with
  the number of milliseconds.
- Bump librdkafka to 0.11.5
- Implement TopicPartitionList in Ruby so we don't have to keep
  track of native objects.
- Support committing a topic partition list
- Add consumer assignment method

## 0.3.5 (2018-01-17)
- Fix crash when not waiting for delivery handles
- Run specs on Ruby 2.5

## 0.3.4 (2017-12-05)
- Bump librdkafka to 0.11.3

## 0.3.3 (2017-10-27)
- Fix bug that prevent display of `RdkafkaError` message

## 0.3.2 (2017-10-25)
- `add_topic` now supports using a partition count
- Add way to make errors clearer with an extra message
- Show topics in subscribe error message
- Show partition and topic in query watermark offsets error message

## 0.3.1 (2017-10-23)
- Bump librdkafka to 0.11.1
- Officially support ranges in `add_topic` for topic partition list.
- Add consumer lag calculator

## 0.3.0 (2017-10-17)
- Move both add topic methods to one `add_topic` in `TopicPartitionList`
- Add committed offsets to consumer
- Add query watermark offset to consumer

## 0.2.0 (2017-10-13)
- Some refactoring and add inline documentation

## 0.1.x (2017-09-10)
- Initial working version including producing and consuming<|MERGE_RESOLUTION|>--- conflicted
+++ resolved
@@ -1,11 +1,9 @@
 # Rdkafka Changelog
 
-<<<<<<< HEAD
+## 0.14.3 (Unreleased)
+- [Enhancement] Replace `rd_kafka_offset_store` with `rd_kafka_offsets_store` (mensfeld)
+
 ## 0.14.2 (2023-12-11)
-=======
-## 0.15.1 (Unreleased)
-- [Enhancement] Replace `rd_kafka_offset_store` with `rd_kafka_offsets_store` (mensfeld)
->>>>>>> 5ddf2315
 - [Enhancement] Alias `topic_name` as `topic` in the delivery report (mensfeld)
 - [Fix] Fix return type on `#rd_kafka_poll` (mensfeld)
 - [Fix] `uint8_t` does not exist on Apple Silicon (mensfeld)
