--- conflicted
+++ resolved
@@ -1,14 +1,10 @@
 # Rdkafka Changelog
 
-<<<<<<< HEAD
-## 0.14.1 (2023-12-02)
-=======
-## 0.15.1 (Unreleased)
+## 0.14.2 (Unreleased)
 - [Enhancement] Alias `topic_name` as `topic` in the delivery report (mensfeld)
 - [Fix] Fix return type on `#rd_kafka_poll` (mensfeld)
 
-## 0.15.0 (2023-12-03)
->>>>>>> f26c2d57
+## 0.14.1 (2023-12-02)
 - **[Feature]** Add `Admin#metadata` (mensfeld)
 - **[Feature]** Add `Admin#create_partitions` (mensfeld)
 - **[Feature]** Add `Admin#delete_group` utility (piotaixr)
