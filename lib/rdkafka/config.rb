# frozen_string_literal: true

module Rdkafka
  # Configuration for a Kafka consumer or producer. You can create an instance and use
  # the consumer and producer methods to create a client. Documentation of the available
  # configuration options is available on https://github.com/confluentinc/librdkafka/blob/master/CONFIGURATION.md.
  class Config
    # @private
    @@logger = Logger.new(STDOUT)
    # @private
    @@statistics_callback = nil
    # @private
    @@error_callback = nil
    # @private
    @@opaques = ObjectSpace::WeakMap.new
    # @private
    @@log_queue = Queue.new
    # @private
<<<<<<< HEAD
    @@oauthbearer_token_refresh_callback = nil

    Thread.start do
      loop do
        severity, msg = @@log_queue.pop
        @@logger.add(severity, msg)
      end
    end
=======
    # We memoize thread on the first log flush
    # This allows us also to restart logger thread on forks
    @@log_thread = nil
    # @private
    @@log_mutex = Mutex.new
>>>>>>> 8f1607c5

    # Returns the current logger, by default this is a logger to stdout.
    #
    # @return [Logger]
    def self.logger
      @@logger
    end

    # Makes sure that there is a thread for consuming logs
    # We do not spawn thread immediately and we need to check if it operates to support forking
    def self.ensure_log_thread
      return if @@log_thread && @@log_thread.alive?

      @@log_mutex.synchronize do
        # Restart if dead (fork, crash)
        @@log_thread = nil if @@log_thread && !@@log_thread.alive?

        @@log_thread ||= Thread.start do
          loop do
            severity, msg = @@log_queue.pop
            @@logger.add(severity, msg)
          end
        end
      end
    end

    # Returns a queue whose contents will be passed to the configured logger. Each entry
    # should follow the format [Logger::Severity, String]. The benefit over calling the
    # logger directly is that this is safe to use from trap contexts.
    #
    # @return [Queue]
    def self.log_queue
      @@log_queue
    end

    # Set the logger that will be used for all logging output by this library.
    #
    # @param logger [Logger] The logger to be used
    #
    # @return [nil]
    def self.logger=(logger)
      raise NoLoggerError if logger.nil?
      @@logger = logger
    end

    # Set a callback that will be called every time the underlying client emits statistics.
    # You can configure if and how often this happens using `statistics.interval.ms`.
    # The callback is called with a hash that's documented here: https://github.com/confluentinc/librdkafka/blob/master/STATISTICS.md
    #
    # @param callback [Proc, #call] The callback
    #
    # @return [nil]
    def self.statistics_callback=(callback)
      raise TypeError.new("Callback has to be callable") unless callback.respond_to?(:call) || callback == nil
      @@statistics_callback = callback
    end

    # Returns the current statistics callback, by default this is nil.
    #
    # @return [Proc, nil]
    def self.statistics_callback
      @@statistics_callback
    end

    # Set a callback that will be called every time the underlying client emits an error.
    # If this callback is not set, global errors such as brokers becoming unavailable will only be sent to the logger, as defined by librdkafka.
    # The callback is called with an instance of RdKafka::Error.
    #
    # @param callback [Proc, #call] The callback
    #
    # @return [nil]
    def self.error_callback=(callback)
      raise TypeError.new("Callback has to be callable") unless callback.respond_to?(:call)
      @@error_callback = callback
    end

    # Returns the current error callback, by default this is nil.
    #
    # @return [Proc, nil]
    def self.error_callback
      @@error_callback
    end

    # Sets the SASL/OAUTHBEARER token refresh callback.
    # This callback will be triggered when it is time to refresh the client's OAUTHBEARER token
    #
    # @param callback [Proc, #call] The callback
    #
    # @return [nil]
    def self.oauthbearer_token_refresh_callback=(callback)
      raise TypeError.new("Callback has to be callable") unless callback.respond_to?(:call) || callback == nil
      @@oauthbearer_token_refresh_callback = callback
    end

    # Returns the current oauthbearer_token_refresh_callback callback, by default this is nil.
    #
    # @return [Proc, nil]
    def self.oauthbearer_token_refresh_callback
      @@oauthbearer_token_refresh_callback
    end

    # @private
    def self.opaques
      @@opaques
    end

    # Default config that can be overwritten.
    DEFAULT_CONFIG = {
      # Request api version so advanced features work
      :"api.version.request" => true
    }.freeze

    # Required config that cannot be overwritten.
    REQUIRED_CONFIG = {
      # Enable log queues so we get callbacks in our own Ruby threads
      :"log.queue" => true
    }.freeze

    # Returns a new config with the provided options which are merged with {DEFAULT_CONFIG}.
    #
    # @param config_hash [Hash{String,Symbol => String}] The config options for rdkafka
    #
    # @return [Config]
    def initialize(config_hash = {})
      @config_hash = DEFAULT_CONFIG.merge(config_hash)
      @consumer_rebalance_listener = nil
      @consumer_poll_set = true
    end

    # Set a config option.
    #
    # @param key [String] The config option's key
    # @param value [String] The config option's value
    #
    # @return [nil]
    def []=(key, value)
      @config_hash[key] = value
    end

    # Get a config option with the specified key
    #
    # @param key [String] The config option's key
    #
    # @return [String, nil] The config option or `nil` if it is not present
    def [](key)
      @config_hash[key]
    end

    # Get notifications on partition assignment/revocation for the subscribed topics
    #
    # @param listener [Object, #on_partitions_assigned, #on_partitions_revoked] listener instance
    def consumer_rebalance_listener=(listener)
      @consumer_rebalance_listener = listener
    end

    # Should we use a single queue for the underlying consumer and events.
    #
    # This is an advanced API that allows for more granular control of the polling process.
    # When this value is set to `false` (`true` by defualt), there will be two queues that need to
    # be polled:
    #   - main librdkafka queue for events
    #   - consumer queue with messages and rebalances
    #
    # It is recommended to use the defaults and only set it to `false` in advance multi-threaded
    # and complex cases where granular events handling control is needed.
    #
    # @param poll_set [Boolean]
    def consumer_poll_set=(poll_set)
      @consumer_poll_set = poll_set
    end

    # Creates a consumer with this configuration.
    #
    # @return [Consumer] The created consumer
    #
    # @raise [ConfigError] When the configuration contains invalid options
    # @raise [ClientCreationError] When the native client cannot be created
    def consumer
      opaque = Opaque.new
      config = native_config(opaque)

      if @consumer_rebalance_listener
        opaque.consumer_rebalance_listener = @consumer_rebalance_listener
        Rdkafka::Bindings.rd_kafka_conf_set_rebalance_cb(config, Rdkafka::Bindings::RebalanceCallback)
      end

      # Create native client
      kafka = native_kafka(config, :rd_kafka_consumer)

      # Redirect the main queue to the consumer queue
      Rdkafka::Bindings.rd_kafka_poll_set_consumer(kafka) if @consumer_poll_set

      # Return consumer with Kafka client
      Rdkafka::Consumer.new(
        Rdkafka::NativeKafka.new(
          kafka,
          run_polling_thread: false,
          opaque: opaque
        )
      )
    end

    # Create a producer with this configuration.
    #
    # @return [Producer] The created producer
    #
    # @raise [ConfigError] When the configuration contains invalid options
    # @raise [ClientCreationError] When the native client cannot be created
    def producer
      # Create opaque
      opaque = Opaque.new
      # Create Kafka config
      config = native_config(opaque)
      # Set callback to receive delivery reports on config
      Rdkafka::Bindings.rd_kafka_conf_set_dr_msg_cb(config, Rdkafka::Callbacks::DeliveryCallbackFunction)
      # Return producer with Kafka client
      partitioner_name = self[:partitioner] || self["partitioner"]
      Rdkafka::Producer.new(
        Rdkafka::NativeKafka.new(
          native_kafka(config, :rd_kafka_producer),
          run_polling_thread: true,
          opaque: opaque
        ),
        partitioner_name
      ).tap do |producer|
        opaque.producer = producer
      end
    end

    # Creates an admin instance with this configuration.
    #
    # @return [Admin] The created admin instance
    #
    # @raise [ConfigError] When the configuration contains invalid options
    # @raise [ClientCreationError] When the native client cannot be created
    def admin
      opaque = Opaque.new
      config = native_config(opaque)
      Rdkafka::Bindings.rd_kafka_conf_set_background_event_cb(config, Rdkafka::Callbacks::BackgroundEventCallbackFunction)
      Rdkafka::Admin.new(
        Rdkafka::NativeKafka.new(
          native_kafka(config, :rd_kafka_producer),
          run_polling_thread: true,
          opaque: opaque
        )
      )
    end

    # Error that is returned by the underlying rdkafka error if an invalid configuration option is present.
    class ConfigError < RuntimeError; end

    # Error that is returned by the underlying rdkafka library if the client cannot be created.
    class ClientCreationError < RuntimeError; end

    # Error that is raised when trying to set a nil logger
    class NoLoggerError < RuntimeError; end

    private

    # This method is only intended to be used to create a client,
    # using it in another way will leak memory.
    def native_config(opaque = nil)
      Rdkafka::Bindings.rd_kafka_conf_new.tap do |config|
        # Create config
        @config_hash.merge(REQUIRED_CONFIG).each do |key, value|
          error_buffer = FFI::MemoryPointer.from_string(" " * 256)
          result = Rdkafka::Bindings.rd_kafka_conf_set(
            config,
            key.to_s,
            value.to_s,
            error_buffer,
            256
          )
          unless result == :config_ok
            raise ConfigError.new(error_buffer.read_string)
          end
        end

        # Set opaque pointer that's used as a proxy for callbacks
        if opaque
          pointer = ::FFI::Pointer.new(:pointer, opaque.object_id)
          Rdkafka::Bindings.rd_kafka_conf_set_opaque(config, pointer)

          # Store opaque with the pointer as key. We use this approach instead
          # of trying to convert the pointer to a Ruby object because there is
          # no risk of a segfault this way.
          Rdkafka::Config.opaques[pointer.to_i] = opaque
        end

        # Set log callback
        Rdkafka::Bindings.rd_kafka_conf_set_log_cb(config, Rdkafka::Bindings::LogCallback)

        # Set stats callback
        Rdkafka::Bindings.rd_kafka_conf_set_stats_cb(config, Rdkafka::Bindings::StatsCallback)

        # Set error callback
        Rdkafka::Bindings.rd_kafka_conf_set_error_cb(config, Rdkafka::Bindings::ErrorCallback)

        # Set oauth callback
        Rdkafka::Bindings.rd_kafka_conf_set_oauthbearer_token_refresh_cb(config, Rdkafka::Bindings::OAuthbearerTokenRefreshCallback)
      end
    end

    def native_kafka(config, type)
      error_buffer = FFI::MemoryPointer.from_string(" " * 256)
      handle = Rdkafka::Bindings.rd_kafka_new(
        type,
        config,
        error_buffer,
        256
      )

      if handle.null?
        raise ClientCreationError.new(error_buffer.read_string)
      end

      # Redirect log to handle's queue
      Rdkafka::Bindings.rd_kafka_set_log_queue(
        handle,
        Rdkafka::Bindings.rd_kafka_queue_get_main(handle)
      )

      # Return handle which should be closed using rd_kafka_destroy after usage.
      handle
    end
  end

  # @private
  class Opaque
    attr_accessor :producer
    attr_accessor :consumer_rebalance_listener

    def call_delivery_callback(delivery_report, delivery_handle)
      producer.call_delivery_callback(delivery_report, delivery_handle) if producer
    end

    def call_on_partitions_assigned(list)
      return unless consumer_rebalance_listener
      return unless consumer_rebalance_listener.respond_to?(:on_partitions_assigned)

      consumer_rebalance_listener.on_partitions_assigned(list)
    end

    def call_on_partitions_revoked(list)
      return unless consumer_rebalance_listener
      return unless consumer_rebalance_listener.respond_to?(:on_partitions_revoked)

      consumer_rebalance_listener.on_partitions_revoked(list)
    end
  end
end<|MERGE_RESOLUTION|>--- conflicted
+++ resolved
@@ -15,23 +15,13 @@
     @@opaques = ObjectSpace::WeakMap.new
     # @private
     @@log_queue = Queue.new
-    # @private
-<<<<<<< HEAD
-    @@oauthbearer_token_refresh_callback = nil
-
-    Thread.start do
-      loop do
-        severity, msg = @@log_queue.pop
-        @@logger.add(severity, msg)
-      end
-    end
-=======
     # We memoize thread on the first log flush
     # This allows us also to restart logger thread on forks
     @@log_thread = nil
     # @private
     @@log_mutex = Mutex.new
->>>>>>> 8f1607c5
+    # @private
+    @@oauthbearer_token_refresh_callback = nil
 
     # Returns the current logger, by default this is a logger to stdout.
     #
