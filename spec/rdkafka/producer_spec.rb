--- conflicted
+++ resolved
@@ -762,7 +762,6 @@
     end
   end
 
-<<<<<<< HEAD
   context 'when working with transactions' do
     let(:producer) do
       rdkafka_producer_config(
@@ -915,7 +914,10 @@
       it 'expect to store offsets and not crash' do
         producer.send_offsets_to_transaction(consumer, tpl)
         producer.commit_transaction
-=======
+      end
+    end
+  end
+
   describe '#oauthbearer_set_token' do
     context 'when sasl not configured' do
       it 'should return RD_KAFKA_RESP_ERR__STATE' do
@@ -942,7 +944,6 @@
           principal_name: "kafka-cluster"
         )
         expect(response).to eq(0)
->>>>>>> c91e4396
       end
     end
   end
